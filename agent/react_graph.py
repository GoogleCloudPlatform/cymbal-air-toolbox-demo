--- conflicted
+++ resolved
@@ -223,12 +223,8 @@
         if hasattr(last_message, "tool_calls") and len(last_message.tool_calls) > 0:
             tool_call = last_message.tool_calls[0]
             tool_args = tool_call.get("args")
-<<<<<<< HEAD
             __insert_ticket = __get_tool_to_run(insert_ticket, config)
             output = await __insert_ticket.ainvoke(tool_args)
-=======
-            output = await insert_ticket.ainvoke(tool_args)
->>>>>>> ba039fd8
             human_message = HumanMessage(content="Looks good to me. Book it!")
             ai_message = AIMessage(
                 content=(
