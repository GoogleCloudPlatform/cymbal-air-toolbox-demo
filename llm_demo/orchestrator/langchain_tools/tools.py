# Copyright 2023 Google LLC
#
# Licensed under the Apache License, Version 2.0 (the "License");
# you may not use this file except in compliance with the License.
# You may obtain a copy of the License at
#
#    http://www.apache.org/licenses/LICENSE-2.0
#
# Unless required by applicable law or agreed to in writing, software
# distributed under the License is distributed on an "AS IS" BASIS,
# WITHOUT WARRANTIES OR CONDITIONS OF ANY KIND, either express or implied.
# See the License for the specific language governing permissions and
# limitations under the License.

import json
import os
from datetime import datetime
from typing import Dict, Optional

import aiohttp
import google.oauth2.id_token  # type: ignore
from google.auth import compute_engine  # type: ignore
from google.auth.transport.requests import Request  # type: ignore
from langchain.agents.agent import ExceptionTool  # type: ignore
from langchain.tools import StructuredTool
from pydantic.v1 import BaseModel, Field

BASE_URL = os.getenv("BASE_URL", default="http://127.0.0.1:8080")
CREDENTIALS = None


def filter_none_values(params: dict) -> dict:
    return {key: value for key, value in params.items() if value is not None}


def get_id_token():
    global CREDENTIALS
    if CREDENTIALS is None:
        CREDENTIALS, _ = google.auth.default()
        if not hasattr(CREDENTIALS, "id_token"):
            # Use Compute Engine default credential
            CREDENTIALS = compute_engine.IDTokenCredentials(
                request=Request(),
                target_audience=BASE_URL,
                use_metadata_identity_endpoint=True,
            )
    if not CREDENTIALS.valid:
        CREDENTIALS.refresh(Request())
    if hasattr(CREDENTIALS, "id_token"):
        return CREDENTIALS.id_token
    else:
        return CREDENTIALS.token


def get_headers(client: aiohttp.ClientSession):
    """Helper method to generate ID tokens for authenticated requests"""
    headers = client.headers
    if not "http://" in BASE_URL:
        # Append ID Token to make authenticated requests to Cloud Run services
        headers["Authorization"] = f"Bearer {get_id_token()}"
    return headers


# Tools
class AirportSearchInput(BaseModel):
    country: Optional[str] = Field(description="Country")
    city: Optional[str] = Field(description="City")
    name: Optional[str] = Field(description="Airport name")


def generate_search_airports(client: aiohttp.ClientSession):
    async def search_airports(country: str, city: str, name: str):
        params = {
            "country": country,
            "city": city,
            "name": name,
        }
        response = await client.get(
            url=f"{BASE_URL}/airports/search",
            params=filter_none_values(params),
            headers=get_headers(client),
        )

        num = 2
        response_json = await response.json()
        if len(response_json) < 1:
            return "There are no airports matching that query. Let the user know there are no results."
        elif len(response_json) > num:
            return (
                f"There are {len(response_json)} airports matching that query. Here are the first {num} results:\n"
                + " ".join([f"{response_json[i]}" for i in range(num)])
            )
        else:
            return "\n".join([f"{r}" for r in response_json])

    return search_airports


class FlightNumberInput(BaseModel):
    airline: str = Field(description="Airline unique 2 letter identifier")
    flight_number: str = Field(description="1 to 4 digit number")


def generate_search_flights_by_number(client: aiohttp.ClientSession):
    async def search_flights_by_number(airline: str, flight_number: str):
        response = await client.get(
            url=f"{BASE_URL}/flights/search",
            params={"airline": airline, "flight_number": flight_number},
            headers=get_headers(client),
        )

        return await response.json()

    return search_flights_by_number


class ListFlights(BaseModel):
    departure_airport: Optional[str] = Field(
        description="Departure airport 3-letter code",
    )
    arrival_airport: Optional[str] = Field(description="Arrival airport 3-letter code")
    date: str = Field(description="Date of flight departure")


def generate_list_flights(client: aiohttp.ClientSession):
    async def list_flights(
        departure_airport: str,
        arrival_airport: str,
        date: str,
    ):
        params = {
            "departure_airport": departure_airport,
            "arrival_airport": arrival_airport,
            "date": date,
        }
        response = await client.get(
            url=f"{BASE_URL}/flights/search",
            params=filter_none_values(params),
            headers=get_headers(client),
        )

        num = 2
        response_json = await response.json()
        if len(response_json) < 1:
            return "There are no flights matching that query. Let the user know there are no results."
        elif len(response_json) > num:
            return (
                f"There are {len(response_json)} flights matching that query. Here are the first {num} results:\n"
                + " ".join([f"{response_json[i]}" for i in range(num)])
            )
        else:
            return "\n".join([f"{r}" for r in response_json])

    return list_flights


class QueryInput(BaseModel):
    query: str = Field(description="Search query")
    open_time: str = Field(
        description="Time for filtering amenities by operating hours."
    )
    open_day: str = Field(
        description="Day of the week for filtering amenities by operating hours."
    )


def generate_search_amenities(client: aiohttp.ClientSession):
    async def search_amenities(
        query: str, open_time: Optional[str], open_day: Optional[str]
    ):
        response = await client.get(
            url=f"{BASE_URL}/amenities/search",
            params={
                "top_k": "5",
                "query": query,
                "open_time": open_time,
                "open_day": open_day,
            },
            headers=get_headers(client),
        )

        response = await response.json()
        return response

    return search_amenities


def generate_search_policies(client: aiohttp.ClientSession):
    async def search_policies(query: str):
        response = await client.get(
            url=f"{BASE_URL}/policies/search",
            params={"top_k": "5", "query": query},
            headers=get_headers(client),
        )

        response = await response.json()
        return response

    return search_policies


class TicketInput(BaseModel):
    airline: str = Field(description="Airline unique 2 letter identifier")
    flight_number: str = Field(description="1 to 4 digit number")
    departure_airport: str = Field(
        description="Departure airport 3-letter code",
    )
    arrival_airport: str = Field(description="Arrival airport 3-letter code")
    departure_time: datetime = Field(description="Flight departure datetime")
    arrival_time: datetime = Field(description="Flight arrival datetime")
    seat_row: Optional[int] = Field(
        description="A number between 1 to 33 for the seat row",
    )
    seat_letter: Optional[str] = Field(
        description="A single letter between A, B, C, D, E and F",
    )


def generate_insert_ticket(client: aiohttp.ClientSession):
    async def insert_ticket(
        airline: str,
        flight_number: str,
        departure_airport: str,
        arrival_airport: str,
        departure_time: datetime,
        arrival_time: datetime,
        seat_row: int,
        seat_letter: str,
    ):
        return f"Booking ticket on {airline} {flight_number}"

    return insert_ticket


async def insert_ticket(client: aiohttp.ClientSession, params: str):
    ticket_info = json.loads(params)
    response = await client.post(
        url=f"{BASE_URL}/tickets/insert",
        params={
            "airline": ticket_info.get("airline"),
            "flight_number": ticket_info.get("flight_number"),
            "departure_airport": ticket_info.get("departure_airport"),
            "arrival_airport": ticket_info.get("arrival_airport"),
            "departure_time": ticket_info.get("departure_time").replace("T", " "),
            "arrival_time": ticket_info.get("arrival_time").replace("T", " "),
            "seat_row": ticket_info.get("seat_row"),
            "seat_letter": ticket_info.get("seat_letter"),
        },
        headers=get_headers(client),
    )
    response = await response.json()
    return response


def generate_list_tickets(client: aiohttp.ClientSession):
    async def list_tickets():
        response = await client.get(
            url=f"{BASE_URL}/tickets/list",
            headers=get_headers(client),
        )

        response = await response.json()
        return response

    return list_tickets


<<<<<<< HEAD
class NL2QueryInput(BaseModel):
    query: str = Field(description="Search query")


def generate_nl2query(client: aiohttp.ClientSession):
    nl2query_url = "https://nl2query-service-ocagqisd5q-uc.a.run.app"

    async def nl2query(query: str):
        response = await client.get(
            url=f"{nl2query_url}/run_query",
            params={"query": query},
=======
class SeatInput(BaseModel):
    airline: str = Field(description="Airline unique 2 letter identifier")
    flight_number: str = Field(description="1 to 4 digit number")
    departure_airport: str = Field(
        description="Departure airport 3-letter code",
    )
    departure_time: datetime = Field(description="Flight departure datetime")
    seat_row: Optional[int] = Field(
        description="A number between 1 to 33 for the seat row",
    )
    seat_letter: Optional[str] = Field(
        description="A single letter between A, B, C, D, E and F",
    )
    seat_class: Optional[str] = Field(
        description="Can be null for no preference. 'F' for first, 'B' for business, 'P' for premium economy, and 'E' for economy.",
    )
    seat_type: Optional[str] = Field(
        description="Can be null for no preference, 'A' for aisle, 'W' for window and 'M' for middle.",
    )


def generate_list_seats(client: aiohttp.ClientSession):
    async def list_seats(
        airline: str,
        flight_number: str,
        departure_airport: str,
        departure_time: datetime,
        seat_row: int,
        seat_letter: str,
        seat_class: str,
        seat_type: str,
    ):
        params = {
            "airline": airline,
            "flight_number": flight_number,
            "departure_airport": departure_airport,
            "departure_time": departure_time.strftime("%Y-%m-%d %H:%M:%S"),
            "seat_row": seat_row,
            "seat_letter": seat_letter,
            "seat_class": seat_class,
            "seat_type": seat_type,
        }
        response = await client.get(
            url=f"{BASE_URL}/seats/search",
            params=filter_none_values(params),
>>>>>>> c7b197d8
            headers=get_headers(client),
        )

        response = await response.json()
        return response

<<<<<<< HEAD
    return nl2query
=======
    return list_seats
>>>>>>> c7b197d8


# Tools for agent
async def initialize_tools(client: aiohttp.ClientSession):
    return [
        StructuredTool.from_function(
            coroutine=generate_search_airports(client),
            name="Search Airport",
            description="""
                        Use this tool to list all airports matching search criteria.
                        Takes at least one of country, city, name, or all and returns all matching airports.
                        The agent can decide to return the results directly to the user.
                        Input of this tool must be in JSON format and include all three inputs - country, city, name.
                        Example:
                        {{
                            "country": "United States",
                            "city": "San Francisco",
                            "name": null
                        }}
                        Example:
                        {{
                            "country": null,
                            "city": "Goroka",
                            "name": "Goroka"
                        }}
                        Example:
                        {{
                            "country": "Mexico",
                            "city": null,
                            "name": null
                        }}
                        """,
            args_schema=AirportSearchInput,
        ),
        StructuredTool.from_function(
            coroutine=generate_search_flights_by_number(client),
            name="Search Flights By Flight Number",
            description="""
                        Use this tool to get information for a specific flight.
                        Takes an airline code and flight number and returns info on the flight.
                        Do NOT use this tool with a flight id. Do NOT guess an airline code or flight number.
                        A airline code is a code for an airline service consisting of two-character
                        airline designator and followed by flight number, which is 1 to 4 digit number.
                        For example, if given CY 0123, the airline is "CY", and flight_number is "123".
                        Another example for this is DL 1234, the airline is "DL", and flight_number is "1234".
                        If the tool returns more than one option choose the date closes to today.
                        Example:
                        {{
                            "airline": "CY",
                            "flight_number": "888",
                        }}
                        Example:
                        {{
                            "airline": "DL",
                            "flight_number": "1234",
                        }}
                        """,
            args_schema=FlightNumberInput,
        ),
        StructuredTool.from_function(
            coroutine=generate_list_flights(client),
            name="List Flights",
            description="""
                        Use this tool to list flight information matching search criteria.
                        Takes an arrival airport, a departure airport, or both, filters by date and returns all matching flights.
                        If 3-letter iata code is not provided for departure_airport or arrival_airport, use search airport tools to get iata code information.
                        Do NOT guess a date, ask user for date input if it is not given. Date must be in the following format: YYYY-MM-DD.
                        The agent can decide to return the results directly to the user.
                        Input of this tool must be in JSON format and include all three inputs - arrival_airport, departure_airport, and date.
                        Example:
                        {{
                            "departure_airport": "SFO",
                            "arrival_airport": null,
                            "date": 2023-10-30"
                        }}
                        Example:
                        {{
                            "departure_airport": "SFO",
                            "arrival_airport": "SEA",
                            "date": "2023-11-01"
                        }}
                        Example:
                        {{
                            "departure_airport": null,
                            "arrival_airport": "SFO",
                            "date": "2023-01-01"
                        }}
                        """,
            args_schema=ListFlights,
        ),
        StructuredTool.from_function(
            coroutine=generate_search_amenities(client),
            name="Search Amenities",
            description="""
                        Use this tool to search amenities by name or to recommended airport amenities at SFO.
                        If user provides flight info, use 'Search Flights by Flight Number'
                        first to get gate info and location.

                        User can also provide time and day of the week to check amenities opening hour.
                        Time is provided in the HH:MM:SS format.
                        Day is one of the days of the week.
                        If time is provided, day MUST be provided as well. Either both time and day is provided, or none.

                        Only recommend amenities that are returned by this query.
                        Find amenities close to the user by matching the terminal and then comparing
                        the gate numbers. Gate number iterate by letter and number, example A1 A2 A3
                        B1 B2 B3 C1 C2 C3. Gate A3 is close to A2 and B1.

                        Example:
                        {{
                            "query": "A burger place",
                            "open_time": null,
                            "open_day": null,
                        }}
                        Example:
                        {{
                            "query": "Shop for luxury goods",
                            "open_time": "10:00:00",
                            "open_day": "wednesday",
                        }}
                        """,
            args_schema=QueryInput,
        ),
        StructuredTool.from_function(
            coroutine=generate_search_policies(client),
            name="Search Policies",
            description="""
						Use this tool to search for cymbal air passenger policy.
						Policy that are listed is unchangeable.
						You will not answer any questions outside of the policy given.
						Policy includes information on ticket purchase and changes, baggage, check-in and boarding, special assistance, overbooking, flight delays and cancellations.
                        """,
            args_schema=QueryInput,
        ),
        StructuredTool.from_function(
            coroutine=generate_insert_ticket(client),
            name="Insert Ticket",
            description="""
                        Use this tool to book a flight ticket for the user.
                        Example:
                        {{
                            "airline": "AA",
                            "flight_number": "452",
                            "departure_airport": "LAX",
                            "arrival_airport": "SFO",
                            "departure_time": "2024-01-01 05:50:00",
                            "arrival_time": "2024-01-01 09:23:00",
                            "seat_row": null,
                            "seat_letter": null
                        }}
                        Example:
                        {{
                            "airline": "UA",
                            "flight_number": "1532",
                            "departure_airport": "SFO",
                            "arrival_airport": "DEN",
                            "departure_time": "2024-01-08 05:50:00",
                            "arrival_time": "2024-01-08 09:23:00",
                            "seat_row": null,
                            "seat_letter": null,
                        }}
                        Example:
                        {{
                            "airline": "OO",
                            "flight_number": "6307",
                            "departure_airport": "SFO",
                            "arrival_airport": "MSP",
                            "departure_time": "2024-10-28 20:13:00",
                            "arrival_time": "2024-10-28 21:07:00",
                            "seat_row": null,
                            "seat_letter": null,
                        }}
                        Example with user requesting to book seat 24B:
                        {{
                            "airline": "AA",
                            "flight_number": "452",
                            "departure_airport": "LAX",
                            "arrival_airport": "SFO",
                            "departure_time": "2024-01-01 05:50:00",
                            "arrival_time": "2024-01-01 09:23:00",
                            "seat_row": "24",
                            "seat_letter": "B",
                        }}
                        """,
            args_schema=TicketInput,
        ),
        StructuredTool.from_function(
            coroutine=generate_nl2query(client),
            name="Run NL2Query",
            description="""
                        Use this tool to query information from the database.
                        Send user query in natural language to the tool.
                        """,
            args_schema=NL2QueryInput,
        ),
        StructuredTool.from_function(
            coroutine=generate_list_seats(client),
            name="Find Seats",
            description="""
                        Use this tool to find available seats for the user on a flight.
                        Example for searching for a Business class seat on the flight AA 452:
                        {{
                            "airline": "AA",
                            "flight_number": "452",
                            "departure_airport": "LAX",
                            "departure_time": "2024-01-01 05:50:00",
                            "seat_row": null,
                            "seat_letter": null,
                            "seat_class": "B",
                            "seat_type": null,
                        }}
                        Example for searching for a Premium Economy seat on the flight AA 452:
                        {{
                            "airline": "AA",
                            "flight_number": "452",
                            "departure_airport": "LAX",
                            "departure_time": "2024-01-01 05:50:00",
                            "seat_row": null,
                            "seat_letter": null,
                            "seat_class": "P",
                            "seat_type": null,
                        }}
                        Example for searching for a Window seat in Economy on the flight UA 1532:
                        {{
                            "airline": "UA",
                            "flight_number": "1532",
                            "departure_airport": "SFO",
                            "departure_time": "2024-01-08 05:50:00",
                            "seat_row": null,
                            "seat_letter": null,
                            "seat_class": "E",
                            "seat_type": "W",
                        }}
                        Example for booking seat 25B on the flight OO 6307:
                        {{
                            "airline": "OO",
                            "flight_number": "6307",
                            "departure_airport": "SFO",
                            "departure_time": "2024-10-28 20:13:00",
                            "seat_row": 25,
                            "seat_letter": "B",
                            "seat_class": null,
                            "seat_type": null,
                        }}
                        """,
            args_schema=SeatInput,
        ),
    ]


def get_confirmation_needing_tools():
    return ["Insert Ticket"]<|MERGE_RESOLUTION|>--- conflicted
+++ resolved
@@ -265,7 +265,6 @@
     return list_tickets
 
 
-<<<<<<< HEAD
 class NL2QueryInput(BaseModel):
     query: str = Field(description="Search query")
 
@@ -277,7 +276,14 @@
         response = await client.get(
             url=f"{nl2query_url}/run_query",
             params={"query": query},
-=======
+            headers=get_headers(client),
+        )
+
+        response = await response.json()
+        return response
+
+    return nl2query
+
 class SeatInput(BaseModel):
     airline: str = Field(description="Airline unique 2 letter identifier")
     flight_number: str = Field(description="1 to 4 digit number")
@@ -323,18 +329,13 @@
         response = await client.get(
             url=f"{BASE_URL}/seats/search",
             params=filter_none_values(params),
->>>>>>> c7b197d8
             headers=get_headers(client),
         )
 
         response = await response.json()
         return response
 
-<<<<<<< HEAD
-    return nl2query
-=======
     return list_seats
->>>>>>> c7b197d8
 
 
 # Tools for agent
