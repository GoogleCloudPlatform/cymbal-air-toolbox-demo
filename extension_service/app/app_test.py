# Copyright 2023 Google LLC
#
# Licensed under the Apache License, Version 2.0 (the "License");
# you may not use this file except in compliance with the License.
# You may obtain a copy of the License at
#
#     https://www.apache.org/licenses/LICENSE-2.0
#
# Unless required by applicable law or agreed to in writing, software
# distributed under the License is distributed on an "AS IS" BASIS,
# WITHOUT WARRANTIES OR CONDITIONS OF ANY KIND, either express or implied.
# See the License for the specific language governing permissions and
# limitations under the License.

from ipaddress import IPv4Address

import pytest
from fastapi.testclient import TestClient

import models
from datastore.providers import postgres

from . import init_app
from .app import AppConfig
from .helpers import get_env_var

DB_USER = get_env_var("DB_USER", "name of a postgres user")
DB_PASS = get_env_var("DB_PASS", "password for the postgres user")
DB_NAME = get_env_var("DB_NAME", "name of a postgres database")
DB_HOST = get_env_var("DB_HOST", "ip address of a postgres database")


@pytest.fixture(scope="module")
def app():
    cfg = AppConfig(
        datastore=postgres.Config(
            kind="postgres",
            user=DB_USER,
            password=DB_PASS,
            database=DB_NAME,
            host=IPv4Address(DB_HOST),
        )
    )
    app = init_app(cfg)
    if app is None:
        raise TypeError("app did not initialize")
    return app


def test_hello_world(app):
    with TestClient(app) as client:
        response = client.get("/")
        assert response.status_code == 200
        assert response.json() == {"message": "Hello World"}


def test_get_airport(app):
    with TestClient(app) as client:
        response = client.get(
            "/airports",
            params={
                "id": 1,
            },
        )
    assert response.status_code == 200
    output = response.json()
    assert output
    assert models.Airport.model_validate(output)


def test_get_amenity(app):
    with TestClient(app) as client:
        response = client.get(
            "/amenities",
            params={
                "id": 1,
            },
        )
    assert response.status_code == 200
    output = response.json()
    assert output
    assert models.Amenity.model_validate(output)


def test_amenities_search(app):
    with TestClient(app) as client:
        response = client.get(
            "/amenities/search",
            params={
                "query": "A place to get food.",
                "top_k": 5,
            },
        )
    assert response.status_code == 200
    output = response.json()
    assert len(output) == 5
    assert output[0]
    assert models.Amenity.model_validate(output[0])


def test_get_flight(app):
    with TestClient(app) as client:
        response = client.get(
            "/flights",
            params={"flight_id": 1935},
        )
    assert response.status_code == 200
    output = response.json()
    assert len(output) == 1
    assert output[0]
    assert models.Flight.model_validate(output[0])


@pytest.mark.parametrize(
    "params, expected",
    [
        pytest.param(
            {"departure_airport": "LAX", "arrival_airport": "SFO"},
            "foobar",
            id="departure_and_arrival_airport",
        ),
        pytest.param({"arrival_airport": "SFO"}, "foobar", id="arrival_airport_only"),
        pytest.param(
            {"departure_airport": "EWR"}, "foobar", id="departure_airport_only"
        ),
    ],
)
def test_search_flights(app, params, expected):
    with TestClient(app) as client:
<<<<<<< HEAD
        response = client.get(
            "/flights/search",
            params={"departure_airport": "LAX", "arrival_airport": "SFO"},
        )
    assert response.status_code == 200
    output = response.json()
    assert output[0]
    assert models.Flight.model_validate(output[0])


def test_search_flights_by_airport_arrival_only(app):
    with TestClient(app) as client:
        response = client.get(
            "/flights/search",
            params={"arrival_airport": "SFO"},
        )
    assert response.status_code == 200
    output = response.json()
    assert output[0]
    assert models.Flight.model_validate(output[0])


def test_search_flights_by_airport_departure_only(app):
    with TestClient(app) as client:
        response = client.get(
            "/flights/search",
            params={"departure_airport": "EWR"},
        )
=======
        response = client.get("/flights/search", params=params)
>>>>>>> 6b27287e
    assert response.status_code == 200
    output = response.json()
    assert output[0]
    assert models.Flight.model_validate(output[0])<|MERGE_RESOLUTION|>--- conflicted
+++ resolved
@@ -127,38 +127,7 @@
 )
 def test_search_flights(app, params, expected):
     with TestClient(app) as client:
-<<<<<<< HEAD
-        response = client.get(
-            "/flights/search",
-            params={"departure_airport": "LAX", "arrival_airport": "SFO"},
-        )
-    assert response.status_code == 200
-    output = response.json()
-    assert output[0]
-    assert models.Flight.model_validate(output[0])
-
-
-def test_search_flights_by_airport_arrival_only(app):
-    with TestClient(app) as client:
-        response = client.get(
-            "/flights/search",
-            params={"arrival_airport": "SFO"},
-        )
-    assert response.status_code == 200
-    output = response.json()
-    assert output[0]
-    assert models.Flight.model_validate(output[0])
-
-
-def test_search_flights_by_airport_departure_only(app):
-    with TestClient(app) as client:
-        response = client.get(
-            "/flights/search",
-            params={"departure_airport": "EWR"},
-        )
-=======
         response = client.get("/flights/search", params=params)
->>>>>>> 6b27287e
     assert response.status_code == 200
     output = response.json()
     assert output[0]
