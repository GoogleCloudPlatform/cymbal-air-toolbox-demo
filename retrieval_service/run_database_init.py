--- conflicted
+++ resolved
@@ -20,7 +20,7 @@
 from app import parse_config
 
 
-async def main(load_all_data: bool = False) -> None:
+async def main(load_all_data: bool = False, stream_limit: int = 10000) -> None:
     bucket_path = "cloud-samples-data"
     flights_blob_path = "databases-golden-demo/flights_dataset.csv"
     tickets_blob_path = "databases-golden-demo/tickets_dataset.csv"
@@ -28,35 +28,36 @@
 
     airports_ds_path = "../data/airport_dataset.csv"
     amenities_ds_path = "../data/amenity_dataset.csv"
-<<<<<<< HEAD
-    flights_ds_path = "../data/flights_dataset.csv"
     policies_ds_path = "../data/cymbalair_policy.csv"
 
     cfg = parse_config("config.yml")
     ds = await datastore.create(cfg.datastore)
-    airports, amenities, flights, policies = await ds.load_dataset(
-        airports_ds_path, amenities_ds_path, flights_ds_path, policies_ds_path
-    )
-    await ds.initialize_data(airports, amenities, flights, policies)
-=======
-
-    cfg = parse_config("config.yml")
-    ds = await datastore.create(cfg.datastore)
-    airports, amenities, flights_streamer, tickets_streamer, seats_streamer = (
-        await ds.load_dataset(
-            bucket_path,
-            airports_ds_path,
-            amenities_ds_path,
-            flights_blob_path,
-            tickets_blob_path,
-            seats_blob_path,
-            load_all_data,
-        )
+    (
+        airports,
+        amenities,
+        policies,
+        flights_streamer,
+        tickets_streamer,
+        seats_streamer,
+    ) = await ds.load_dataset(
+        bucket_path,
+        airports_ds_path,
+        amenities_ds_path,
+        policies_ds_path,
+        flights_blob_path,
+        tickets_blob_path,
+        seats_blob_path,
+        load_all_data,
     )
     await ds.initialize_data(
-        airports, amenities, flights_streamer, tickets_streamer, seats_streamer
+        airports,
+        amenities,
+        policies,
+        flights_streamer,
+        tickets_streamer,
+        seats_streamer,
+        stream_limit,
     )
->>>>>>> c711a09e
     await ds.close()
 
     print("database init done.")
@@ -69,5 +70,10 @@
         action="store_true",
         help="Whether or not to load all the data from GCS. This may take a long time.",
     )
+    parser.add_argument(
+        "--stream-limit",
+        type=int,
+        help="Whether or not to load all the data from GCS. This may take a long time.",
+    )
     args = parser.parse_args()
-    asyncio.run(main(args.load_all_data))+    asyncio.run(main(args.load_all_data, args.stream_limit))