--- conflicted
+++ resolved
@@ -25,43 +25,30 @@
     cfg = parse_config("config.yml")
     ds = await datastore.create(cfg.datastore)
 
-<<<<<<< HEAD
-    airports, amenities, flights, policies = await ds.export_data()
-=======
-    airports, amenities, flights, tickets, seats = await ds.export_data()
->>>>>>> c711a09e
+    airports, amenities, policies, flights, tickets, seats = await ds.export_data()
 
     await ds.close()
 
     airports_new_path = "../data/airport_dataset.csv.new"
     amenities_new_path = "../data/amenity_dataset.csv.new"
+    policies_new_path = "../data/cymbalair_policy.csv.new"
     flights_new_path = "../data/flights_dataset.csv.new"
-<<<<<<< HEAD
-    policies_new_path = "../data/cymbalair_policy.csv.new"
-=======
     tickets_new_path = "../data/tickets_dataset.csv.new"
     seats_new_path = "../data/seats_dataset.csv.new"
->>>>>>> c711a09e
 
     await ds.export_dataset(
         airports,
         amenities,
+        policies,
         flights,
-<<<<<<< HEAD
-        policies,
-        airports_new_path,
-        amenities_new_path,
-        flights_new_path,
-        policies_new_path,
-=======
         tickets,
         seats,
         airports_new_path,
         amenities_new_path,
+        policies_new_path,
         flights_new_path,
         tickets_new_path,
         seats_new_path,
->>>>>>> c711a09e
     )
 
     print("database export done.")
