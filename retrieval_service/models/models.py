# Copyright 2023 Google LLC
#
# Licensed under the Apache License, Version 2.0 (the "License");
# you may not use this file except in compliance with the License.
# You may obtain a copy of the License at
#
#     https://www.apache.org/licenses/LICENSE-2.0
#
# Unless required by applicable law or agreed to in writing, software
# distributed under the License is distributed on an "AS IS" BASIS,
# WITHOUT WARRANTIES OR CONDITIONS OF ANY KIND, either express or implied.
# See the License for the specific language governing permissions and
# limitations under the License.

import ast
import datetime
import json
from decimal import Decimal
from typing import Optional

from pydantic import BaseModel, ConfigDict, FieldValidationInfo, field_validator


class Airport(BaseModel):
    id: int
    iata: str
    name: str
    city: str
    country: str


class Amenity(BaseModel):
    model_config = ConfigDict(arbitrary_types_allowed=True)

    id: int
    name: str
    description: str
    location: str
    terminal: str
    category: str
    hour: str
    sunday_start_hour: Optional[datetime.time] = None
    sunday_end_hour: Optional[datetime.time] = None
    monday_start_hour: Optional[datetime.time] = None
    monday_end_hour: Optional[datetime.time] = None
    tuesday_start_hour: Optional[datetime.time] = None
    tuesday_end_hour: Optional[datetime.time] = None
    wednesday_start_hour: Optional[datetime.time] = None
    wednesday_end_hour: Optional[datetime.time] = None
    thursday_start_hour: Optional[datetime.time] = None
    thursday_end_hour: Optional[datetime.time] = None
    friday_start_hour: Optional[datetime.time] = None
    friday_end_hour: Optional[datetime.time] = None
    saturday_start_hour: Optional[datetime.time] = None
    saturday_end_hour: Optional[datetime.time] = None
    content: Optional[str] = None
    embedding: Optional[list[float]] = None

    @field_validator(
        "sunday_start_hour",
        "sunday_end_hour",
        "monday_start_hour",
        "monday_end_hour",
        "tuesday_start_hour",
        "tuesday_end_hour",
        "wednesday_start_hour",
        "wednesday_end_hour",
        "thursday_start_hour",
        "thursday_end_hour",
        "friday_start_hour",
        "friday_end_hour",
        "saturday_start_hour",
        "saturday_end_hour",
        mode="before",
    )
    def replace_none(cls, v):
        return v or None

    @field_validator("embedding", mode="before")
    def validate(cls, v):
        if type(v) == str:
            v = ast.literal_eval(v)
            v = [float(f) for f in v]
        return v


class Flight(BaseModel):
    id: int
    airline: str
    flight_number: str
    departure_airport: str
    arrival_airport: str
    departure_time: datetime.datetime
    arrival_time: datetime.datetime
    departure_gate: str
    arrival_gate: str


class Ticket(BaseModel):
    id: int
    user_id: str
    user_name: str
    user_email: str
    airline: str
    flight_number: str
    departure_airport: str
    arrival_airport: str
    departure_time: datetime.datetime
    arrival_time: datetime.datetime
<<<<<<< HEAD


class Policy(BaseModel):
    id: int
    content: str
    embedding: Optional[list[float]] = None

    @field_validator("embedding", mode="before")
    def validate(cls, v):
        if type(v) == str:
            v = ast.literal_eval(v)
            v = [float(f) for f in v]
        return v
=======
    seat_row: Optional[int] = None
    seat_letter: Optional[str] = None


class Seat(BaseModel):
    flight_id: int
    seat_row: int
    seat_letter: str
    seat_type: str
    seat_class: str
    is_reserved: bool
    ticket_id: int | None
>>>>>>> c711a09e
<|MERGE_RESOLUTION|>--- conflicted
+++ resolved
@@ -107,7 +107,8 @@
     arrival_airport: str
     departure_time: datetime.datetime
     arrival_time: datetime.datetime
-<<<<<<< HEAD
+    seat_row: Optional[int] = None
+    seat_letter: Optional[str] = None
 
 
 class Policy(BaseModel):
@@ -121,9 +122,6 @@
             v = ast.literal_eval(v)
             v = [float(f) for f in v]
         return v
-=======
-    seat_row: Optional[int] = None
-    seat_letter: Optional[str] = None
 
 
 class Seat(BaseModel):
@@ -133,5 +131,4 @@
     seat_type: str
     seat_class: str
     is_reserved: bool
-    ticket_id: int | None
->>>>>>> c711a09e
+    ticket_id: int | None