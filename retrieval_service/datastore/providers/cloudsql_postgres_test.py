--- conflicted
+++ resolved
@@ -124,29 +124,19 @@
 
     airports_ds_path = "../data/airport_dataset.csv"
     amenities_ds_path = "../data/amenity_dataset.csv"
-<<<<<<< HEAD
-    flights_ds_path = "../data/flights_dataset.csv"
     policies_ds_path = "../data/cymbalair_policy.csv"
-    airports, amenities, flights, policies = await ds.load_dataset(
-        airports_ds_path,
-        amenities_ds_path,
-        flights_ds_path,
-        policies_ds_path,
-    )
-    await ds.initialize_data(airports, amenities, flights, policies)
-=======
-
-    airports, amenities, flights, tickets, seats = await ds.load_dataset(
+
+    airports, amenities, policies, flights, tickets, seats = await ds.load_dataset(
         bucket_path,
         airports_ds_path,
         amenities_ds_path,
+        policies_ds_path,
         flights_blob_path,
         tickets_blob_path,
         seats_blob_path,
         False,
     )
-    await ds.initialize_data(airports, amenities, flights, tickets, seats)
->>>>>>> c711a09e
+    await ds.initialize_data(airports, amenities, policies, flights, tickets, seats)
 
     if ds is None:
         raise TypeError("datastore creation failure")
@@ -155,51 +145,35 @@
 
 
 async def test_export_dataset(ds: cloudsql_postgres.Client):
-<<<<<<< HEAD
-    airports, amenities, flights, policies = await ds.export_data()
-=======
-    airports, amenities, flights, tickets, seats = await ds.export_data()
->>>>>>> c711a09e
+    airports, amenities, policies, flights, tickets, seats = await ds.export_data()
 
     airports_ds_path = "../data/airport_dataset.csv"
     amenities_ds_path = "../data/amenity_dataset.csv"
+    policies_ds_path = "../data/cymbalair_policy.csv"
     flights_ds_path = "../data/flights_dataset.csv"
-<<<<<<< HEAD
-    policies_ds_path = "../data/cymbalair_policy.csv"
-=======
     tickets_ds_path = "../data/tickets_dataset.csv"
     seats_ds_path = "../data/seats_dataset.csv"
->>>>>>> c711a09e
 
     airports_new_path = "../data/airport_dataset.csv.new"
     amenities_new_path = "../data/amenity_dataset.csv.new"
+    policies_new_path = "../data/cymbalair_policy.csv.new"
     flights_new_path = "../data/flights_dataset.csv.new"
-<<<<<<< HEAD
-    policies_new_path = "../data/cymbalair_policy.csv.new"
-=======
     tickets_new_path = "../data/tickets_dataset.csv.new"
     seats_new_path = "../data/seats_dataset.csv.new"
->>>>>>> c711a09e
 
     await ds.export_dataset(
         airports,
         amenities,
+        policies,
         flights,
-<<<<<<< HEAD
-        policies,
-        airports_new_path,
-        amenities_new_path,
-        flights_new_path,
-        policies_new_path,
-=======
         tickets,
         seats,
         airports_new_path,
         amenities_new_path,
+        policies_new_path,
         flights_new_path,
         tickets_new_path,
         seats_new_path,
->>>>>>> c711a09e
     )
 
     diff_airports = compare(
@@ -230,7 +204,6 @@
     assert diff_flights["columns_added"] == []
     assert diff_flights["columns_removed"] == []
 
-<<<<<<< HEAD
     diff_policies = compare(
         load_csv(open(policies_ds_path), "id"),
         load_csv(open(policies_new_path), "id"),
@@ -240,7 +213,7 @@
     assert diff_policies["changed"] == []
     assert diff_policies["columns_added"] == []
     assert diff_policies["columns_removed"] == []
-=======
+
     diff_tickets = compare(
         load_csv(open(tickets_ds_path), "id"), load_csv(open(tickets_new_path), "id")
     )
@@ -249,7 +222,6 @@
     assert diff_tickets["changed"] == []
     assert diff_tickets["columns_added"] == []
     assert diff_tickets["columns_removed"] == []
->>>>>>> c711a09e
 
 
 async def test_get_airport_by_id(ds: cloudsql_postgres.Client):
