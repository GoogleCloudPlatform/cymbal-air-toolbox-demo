# Copyright 2023 Google LLC
#
# Licensed under the Apache License, Version 2.0 (the "License");
# you may not use this file except in compliance with the License.
# You may obtain a copy of the License at
#
#     https://www.apache.org/licenses/LICENSE-2.0
#
# Unless required by applicable law or agreed to in writing, software
# distributed under the License is distributed on an "AS IS" BASIS,
# WITHOUT WARRANTIES OR CONDITIONS OF ANY KIND, either express or implied.
# See the License for the specific language governing permissions and
# limitations under the License.

import datetime
from typing import Any, Literal, Optional

from google.cloud import spanner  # type: ignore
from google.cloud.spanner_v1 import JsonObject, param_types
from google.cloud.spanner_v1.database import Database
from google.cloud.spanner_v1.instance import Instance
from google.oauth2 import service_account  # type: ignore
from pydantic import BaseModel

import models

from .. import datastore

# Identifier for Spanner
SPANNER_IDENTIFIER = "spanner-gsql"


# Configuration model for Spanner
class Config(BaseModel, datastore.AbstractConfig):
    """
    Configuration model for Spanner.

    Attributes:
        kind (Literal["spanner"]): Type of datastore.
        project (str): Google Cloud project ID.
        instance (str): ID of the Spanner instance.
        database (str): ID of the Spanner database.
        service_account_key_file (str): Service Account Key File.
    """

    kind: Literal["spanner-gsql"]
    project: str
    instance: str
    database: str
    service_account_key_file: Optional[str] = None


# Client class for interacting with Spanner
class Client(datastore.Client[Config]):
    OPERATION_TIMEOUT_SECONDS = 240
    BATCH_SIZE = 1000
    AIRPORT_COLUMNS = ["id", "iata", "name", "city", "country"]
    AMENITIES_COLUMNS = [
        "id",
        "name",
        "description",
        "location",
        "terminal",
        "category",
        "hour",
        "sunday_start_hour",
        "sunday_end_hour",
        "monday_start_hour",
        "monday_end_hour",
        "tuesday_start_hour",
        "tuesday_end_hour",
        "wednesday_start_hour",
        "wednesday_end_hour",
        "thursday_start_hour",
        "thursday_end_hour",
        "friday_start_hour",
        "friday_end_hour",
        "saturday_start_hour",
        "saturday_end_hour",
        "content",
        "embedding",
    ]
    FLIGHTS_COLUMNS = [
        "id",
        "airline",
        "flight_number",
        "departure_airport",
        "arrival_airport",
        "departure_time",
        "arrival_time",
        "departure_gate",
        "arrival_gate",
    ]

    POLICIES_COLUMNS = ["id", "content", "embedding"]
    """
    Client class for interacting with Spanner.

    Attributes:
        __client (spanner.Client): Spanner client instance.
        __instance_id (str): ID of the Spanner instance.
        __database_id (str): ID of the Spanner database.
        __instance (Instance): Spanner instance.
        __database (Database): Spanner database.
    """

    @datastore.classproperty
    def kind(cls):
        return SPANNER_IDENTIFIER

    def __init__(self, client: spanner.Client, instance_id: str, database_id: str):
        """
        Initialize the Spanner client.

        Args:
            client (spanner.Client): Spanner client instance.
            instance_id (str): ID of the Spanner instance.
            database_id (str): ID of the Spanner database.
        """
        self.__client = client
        self.__instance_id = instance_id
        self.__database_id = database_id

        self.__instance = self.__client.instance(self.__instance_id)
        self.__database = self.__instance.database(self.__database_id)

    @classmethod
    async def create(cls, config: Config) -> "Client":
        """
        Create a Spanner client.

        Args:
            config (Config): Configuration for creating the client.

        Returns:
            Client: Initialized Spanner client.
        """
        client: spanner.Client

        if config.service_account_key_file is not None:
            credentials = service_account.Credentials.from_service_account_file(
                config.service_account_key_file
            )
            client = spanner.Client(project=config.project, credentials=credentials)
        else:
            client = spanner.Client(project=config.project)

        instance_id = config.instance
        instance = client.instance(instance_id)

        if not instance.exists():
            raise Exception(f"Instance with id: {instance_id} doesn't exist.")

        database_id = config.database
        database = instance.database(database_id)

        if not database.exists():
            raise Exception(f"Database with id: {database_id} doesn't exist.")

        return cls(client, instance_id, database_id)

    async def initialize_data(
        self,
        airports: list[models.Airport],
        amenities: list[models.Amenity],
        flights: list[models.Flight],
        policies: list[models.Policy],
    ) -> None:
        """
        Initialize data in the Spanner database by creating tables and inserting records.

        Args:
            airports (list[models.Airport]): list of airports to be initialized.
            amenities (list[models.Amenity]): list of amenities to be initialized.
            flights (list[models.Flight]): list of flights to be initialized.
            policies (list[models.Policy]): list of policies to be initialized.
        Returns:
            None
        """
        # Initialize a list to store Data Definition Language (DDL) statements
        ddl = []

        # Create DDL statement to drop the 'airports' table if it exists
        ddl.append("DROP TABLE IF EXISTS airports")

        # Create DDL statement to create the 'airports' table
        ddl.append(
            """
            CREATE TABLE airports(
                id INT64,
                iata STRING(MAX),
                name STRING(MAX),
                city STRING(MAX),
                country STRING(MAX)
            ) PRIMARY KEY(id)
            """
        )

        # Create DDL statement to drop the 'amenities' table if it exists
        ddl.append("DROP TABLE IF EXISTS amenities")

        # Create DDL statement to create the 'amenities' table
        ddl.append(
            """
            CREATE TABLE amenities(
              id INT64,
              name STRING(MAX),
              description STRING(MAX),
              location STRING(MAX),
              terminal STRING(MAX),
              category STRING(MAX),
              hour STRING(MAX),
              sunday_start_hour STRING(100),
              sunday_end_hour STRING(100),
              monday_start_hour STRING(100),
              monday_end_hour STRING(100),
              tuesday_start_hour STRING(100),
              tuesday_end_hour STRING(100),
              wednesday_start_hour STRING(100),
              wednesday_end_hour STRING(100),
              thursday_start_hour STRING(100),
              thursday_end_hour STRING(100),
              friday_start_hour STRING(100),
              friday_end_hour STRING(100),
              saturday_start_hour STRING(100),
              saturday_end_hour STRING(100),
              content STRING(MAX) NOT NULL,
              embedding ARRAY<FLOAT64> NOT NULL
            ) PRIMARY KEY(id)
            """
        )

        # Create DDL statement to drop the 'flights' table if it exists
        ddl.append("DROP TABLE IF EXISTS flights")

        # Create DDL statement to create the 'flights' table
        ddl.append(
            """
            CREATE TABLE flights(
              id INT64,
              airline STRING(MAX),
              flight_number STRING(MAX),
              departure_airport STRING(MAX),
              arrival_airport STRING(MAX),
              departure_time STRING(100),
              arrival_time STRING(100),
              departure_gate STRING(MAX),
              arrival_gate STRING(MAX)
            ) PRIMARY KEY(id)
            """
        )

        # Create DDL statement to drop the 'policies' table if it exists
        ddl.append("DROP TABLE IF EXISTS policies")

        # Create DDL statement to create the 'policies' table
        ddl.append(
            """
            CREATE TABLE policies(
              id INT64,
              content STRING(MAX) NOT NULL,
              embedding ARRAY<FLOAT64> NOT NULL
            ) PRIMARY KEY(id)
            """
        )

        # Create DDL statement to drop the 'tickets' table if it exists
        ddl.append("DROP TABLE IF EXISTS tickets")

        # Create DDL statement to create the 'tickets' table
        ddl.append(
            """
            CREATE TABLE tickets(
              user_id STRING(MAX),
              user_name STRING(MAX),
              user_email STRING(MAX),
              airline STRING(MAX),
              flight_number STRING(MAX),
              departure_airport STRING(MAX),
              arrival_airport STRING(MAX),
              departure_time STRING(100),
              arrival_time STRING(100)
            ) PRIMARY KEY(user_id, airline, flight_number, departure_time)
            """
        )

        # Update the schema using DDL statements
        operation = self.__database.update_ddl(ddl)

        print("Waiting for schema update operation to complete...")
        operation.result(self.OPERATION_TIMEOUT_SECONDS)
        print("Schema update operation completed")

        # Insert data into 'airports' table using batch operation

        values = [
            tuple(getattr(airport, field) for field in self.AIRPORT_COLUMNS)
            for airport in airports
        ]

        for i in range(0, len(values), self.BATCH_SIZE):
            records = values[i : i + self.BATCH_SIZE]

            with self.__database.batch() as batch:
                batch.insert(
                    table="airports",
                    columns=self.AIRPORT_COLUMNS,
                    values=records,
                )

        # Insert data into 'amenities' table using batch operation
        values = [
            tuple(
                (
                    str(getattr(amenity, field))
                    if isinstance(getattr(amenity, field), datetime.time)
                    else getattr(amenity, field)
                )
                for field in self.AMENITIES_COLUMNS
            )
            for amenity in amenities
        ]

        for i in range(0, len(values), self.BATCH_SIZE):
            records = values[i : i + self.BATCH_SIZE]

            with self.__database.batch() as batch:
                batch.insert(
                    table="amenities",
                    columns=self.AMENITIES_COLUMNS,
                    values=records,
                )

        # Insert data into 'flights' table using batch operation
        values = [
            tuple(
                (
                    str(getattr(flight, field))
                    if isinstance(getattr(flight, field), datetime.datetime)
                    else getattr(flight, field)
                )
                for field in self.FLIGHTS_COLUMNS
            )
            for flight in flights
        ]

        for i in range(0, len(values), self.BATCH_SIZE):
            records = values[i : i + self.BATCH_SIZE]

            with self.__database.batch() as batch:
                batch.insert(
                    table="flights",
                    columns=self.FLIGHTS_COLUMNS,
                    values=records,
                )

        # Insert data into 'policies' table using batch operation
        values = [
            tuple(getattr(policy, field) for field in self.POLICIES_COLUMNS)
            for policy in policies
        ]

        for i in range(0, len(values), self.BATCH_SIZE):
            records = values[i : i + self.BATCH_SIZE]

            with self.__database.batch() as batch:
                batch.insert(
                    table="policies",
                    columns=self.POLICIES_COLUMNS,
                    values=records,
                )

        # Return None to indicate successful initialization
        return None

    async def export_data(
        self,
    ) -> tuple[
        list[models.Airport],
        list[models.Amenity],
        list[models.Flight],
        list[models.Policy],
    ]:
        """
        Export data from the Spanner database.

        Returns:
            tuple: A tuple containing lists of airports, amenities, flights, and policies.
        """
        airports: list = []
        amenities: list = []
        flights: list = []
        policies: list = []

        try:
            with self.__database.snapshot() as snapshot:
                # Execute SQL queries to fetch data from respective tables
                airport_results = snapshot.execute_sql(
                    "SELECT {} FROM airports ORDER BY id ASC".format(
                        ",".join(self.AIRPORT_COLUMNS)
                    )
                )
        except Exception as e:
            # Handle any exceptions, such as database connection errors
            print(f"Error occurred while fetch airports: {e}")
            # Return empty lists in case of error
            return airports, amenities, flights, policies

        # Convert query results to model instances using model_validate method
        airports = [
            models.Airport.model_validate(
                {key: value for key, value in zip(self.AIRPORT_COLUMNS, a)}
            )
            for a in airport_results
        ]

        try:
            with self.__database.snapshot() as snapshot:
                # Execute SQL queries to fetch data from respective tables
                amenity_results = snapshot.execute_sql(
                    "SELECT {} FROM amenities ORDER BY id ASC".format(
                        ",".join(self.AMENITIES_COLUMNS)
                    )
                )
        except Exception as e:
            # Handle any exceptions, such as database connection errors
            print(f"Error occurred while fetch amenities: {e}")
            # Return empty lists in case of error
            return airports, amenities, flights, policies

        # Convert query results to model instances using model_validate method
        amenities = [
            models.Amenity.model_validate(
                {key: value for key, value in zip(self.AMENITIES_COLUMNS, a)}
            )
            for a in amenity_results
        ]

        try:
            with self.__database.snapshot() as snapshot:
                # Execute SQL queries to fetch data from respective tables
                flights_results = snapshot.execute_sql(
                    "SELECT {} FROM flights ORDER BY id ASC".format(
                        ",".join(self.FLIGHTS_COLUMNS)
                    )
                )
        except Exception as e:
            # Handle any exceptions, such as database connection errors
            print(f"Error occurred while fetch flights: {e}")
            # Return empty lists in case of error
            return airports, amenities, flights, policies

        # Convert query results to model instances using model_validate method
        flights = [
            models.Flight.model_validate(
                {key: value for key, value in zip(self.FLIGHTS_COLUMNS, a)}
            )
            for a in flights_results
        ]

        try:
            with self.__database.snapshot() as snapshot:
                # Execute SQL queries to fetch data from respective tables
                policy_results = snapshot.execute_sql(
                    "SELECT {} FROM policies ORDER BY id ASC".format(
                        ",".join(self.POLICIES_COLUMNS)
                    )
                )
        except Exception as e:
            # Handle any exceptions, such as database connection errors
            print(f"Error occurred while fetch policies: {e}")
            # Return empty lists in case of error
            return airports, amenities, flights, policies

        # Convert query results to model instances using model_validate method
        policies = [
            models.Policy.model_validate(
                {key: value for key, value in zip(self.POLICIES_COLUMNS, a)}
            )
            for a in policy_results
        ]

        return airports, amenities, flights, policies

    async def get_airport_by_id(self, id: int) -> Optional[models.Airport]:
        """
        Retrieve an airport by its ID.

        Args:
            id (int): The ID of the airport.

        Returns:
            Optional[models.Airport]: An Airport model instance if found, else None.
        """
        with self.__database.snapshot() as snapshot:
            # Execute SQL query to fetch airport by ID
            result = snapshot.execute_sql(
                sql="SELECT * FROM airports WHERE id = @id",
                params={"id": id},
                param_types={"id": param_types.INT64},
            )

        # Check if result is None
        if result is None:
            return None

        # Convert query result to model instance using model_validate method
        airports = [
            models.Airport.model_validate(
                {key: value for key, value in zip(self.AIRPORT_COLUMNS, a)}
            )
            for a in result
        ]

        return airports[0]

    async def get_airport_by_iata(self, iata: str) -> Optional[models.Airport]:
        """
        Retrieve an airport by its IATA code.

        Args:
            iata (str): The IATA code of the airport.

        Returns:
            Optional[models.Airport]: An Airport model instance if found, else None.
        """
        with self.__database.snapshot() as snapshot:
            # Execute SQL query to fetch airport by ID
            result = snapshot.execute_sql(
                sql="SELECT * FROM airports WHERE LOWER(iata) LIKE LOWER(@iata)",
                params={"iata": iata},
                param_types={"iata": param_types.STRING},
            )

        # Check if result is None
        if result is None:
            return None

        # Convert query result to model instance using model_validate method
        airports = [
            models.Airport.model_validate(
                {key: value for key, value in zip(self.AIRPORT_COLUMNS, a)}
            )
            for a in result
        ]

        return airports[0]

    async def search_airports(
        self,
        country: Optional[str] = None,
        city: Optional[str] = None,
        name: Optional[str] = None,
    ) -> list[models.Airport]:
        """
        Search for airports based on optional parameters.

        Args:
            country (Optional[str]): The country of the airport.
            city (Optional[str]): The city of the airport.
            name (Optional[str]): The name of the airport.

        Returns:
            list[models.Airport]: A list of Airport model instances matching the search criteria.
        """
        with self.__database.snapshot() as snapshot:
            # Construct SQL query based on provided parameters
            query = """
                SELECT * FROM airports
<<<<<<< HEAD
                  WHERE (@country IS NULL OR LOWER(country) LIKE LOWER(@country))
                  AND (@city IS NULL OR LOWER(city) LIKE LOWER(@city))
                  AND (@name IS NULL OR LOWER(name) LIKE '%' || LOWER(@name) || '%')
=======
                  WHERE (@country IS NULL OR country LIKE @country)
                  AND (@city IS NULL OR city LIKE @city)
                  AND (@name IS NULL OR name LIKE '%' || @name || '%')
                  LIMIT 10
>>>>>>> 55f3aaf7
                """

            # Execute SQL query with parameters
            results = snapshot.execute_sql(
                sql=query,
                params={
                    "country": country,
                    "city": city,
                    "name": name,
                },
                param_types={
                    "country": param_types.STRING,
                    "city": param_types.STRING,
                    "name": param_types.STRING,
                },
            )

        # Convert query result to model instance using model_validate method
        airports = [
            models.Airport.model_validate(
                {key: value for key, value in zip(self.AIRPORT_COLUMNS, a)}
            )
            for a in results
        ]

        return airports

    async def get_amenity(self, id: int) -> Optional[models.Amenity]:
        """
        Retrieves an amenity by its ID.

        Args:
            id (int): The ID of the amenity.

        Returns:
            Optional[models.Amenity]: An Amenity model instance if found, else None.
        """
        with self.__database.snapshot() as snapshot:
            # Spread SQL query for readability
            result = snapshot.execute_sql(
                sql="""
                SELECT * FROM amenities
                WHERE id = @id
                """,
                params={"id": id},
                param_types={"id": param_types.INT64},
            )

        # Check if result is None
        if result is None:
            return None

        # Convert query result to model instance using model_validate method
        amenities = [
            models.Amenity.model_validate(
                {key: value for key, value in zip(self.AMENITIES_COLUMNS, a)}
            )
            for a in result
        ]

        return amenities[0]

    async def amenities_search(
        self, query_embedding: list[float], similarity_threshold: float, top_k: int
    ) -> list[Any]:
        """
        Search for amenities based on similarity to a query embedding.

        Args:
            query_embedding (list[float]): The embedding representing the query.
            similarity_threshold (float): The minimum similarity threshold for results.
            top_k (int): The maximum number of results to return.

        Returns:
            list[models.Amenity]: A list of Amenity model instances matching the search criteria.
        """
        with self.__database.snapshot() as snapshot:
            # Spread SQL query for readability
            query = """
                SELECT name, description, location, terminal, category, hour
                FROM (
                    SELECT name, description, location, terminal, category, hour,
                       COSINE_DISTANCE(embedding, @query_embedding) AS similarity
                    FROM amenities
                ) AS sorted_amenities
                WHERE (1 - similarity) > @similarity_threshold
                ORDER BY similarity
                LIMIT @top_k
            """

            # Execute SQL query with parameters
            results = snapshot.execute_sql(
                sql=query,
                params={
                    "query_embedding": query_embedding,
                    "similarity_threshold": similarity_threshold,
                    "top_k": top_k,
                },
                param_types={
                    "query_embedding": param_types.Array(param_types.FLOAT64),
                    "similarity_threshold": param_types.FLOAT64,
                    "top_k": param_types.INT64,
                },
            )

        # Convert query result to model instance using model_validate method
        amenities = [
            {key: value for key, value in zip(self.AMENITIES_COLUMNS, a)}
            for a in results
        ]

        return amenities

    async def get_flight(self, flight_id: int) -> Optional[models.Flight]:
        """
        Retrieves a flight by its ID.

        Args:
            flight_id (int): The ID of the flight.

        Returns:
            Optional[models.Flight]: A Flight model instance if found, else None.
        """
        with self.__database.snapshot() as snapshot:
            # Spread SQL query for readability
            result = snapshot.execute_sql(
                sql="""
                SELECT * FROM flights
                WHERE id = @flight_id
                """,
                params={"flight_id": flight_id},
                param_types={"flight_id": param_types.INT64},
            )
        # Check if result is None
        if result is None:
            return None

        # Convert query result to model instance using model_validate method
        flights = [
            models.Flight.model_validate(
                {key: value for key, value in zip(self.FLIGHTS_COLUMNS, a)}
            )
            for a in result
        ]

        return flights[0]

    async def search_flights_by_number(
        self,
        airline: str,
        number: str,
    ) -> list[models.Flight]:
        """
        Search for flights by airline and flight number.

        Args:
            airline (str): The airline of the flight.
            number (str): The flight number.

        Returns:
            list[models.Flight]: A list of Flight model instances matching the search criteria.
        """
        with self.__database.snapshot() as snapshot:
            # Spread SQL query for readability
            results = snapshot.execute_sql(
                sql="""
                SELECT * FROM flights
                WHERE airline = @airline
                AND flight_number = @number
                LIMIT 10
                """,
                params={"airline": airline, "number": number},
                param_types={
                    "airline": param_types.STRING,
                    "number": param_types.STRING,
                },
            )

        # Convert query result to model instance using model_validate method
        flights = [
            models.Flight.model_validate(
                {key: value for key, value in zip(self.FLIGHTS_COLUMNS, a)}
            )
            for a in results
        ]

        return flights

    async def search_flights_by_airports(
        self,
        date: str,
        departure_airport: Optional[str] = None,
        arrival_airport: Optional[str] = None,
    ) -> list[models.Flight]:
        """
        Search for flights by departure and/or arrival airports.

        Args:
            date (str): The date of the flights in 'YYYY-MM-DD' format.
            departure_airport (str, optional): The departure airport code. Defaults to None.
            arrival_airport (str, optional): The arrival airport code. Defaults to None.

        Returns:
            list[models.Flight]: A list of Flight model instances matching the search criteria.
        """
        with self.__database.snapshot() as snapshot:
            # Spread SQL query for readability
            query = """
                SELECT * FROM flights
                WHERE (@departure_airport IS NULL OR LOWER(departure_airport) LIKE LOWER(@departure_airport))
                AND (@arrival_airport IS NULL OR LOWER(arrival_airport) LIKE LOWER(@arrival_airport))
                AND cast(departure_time as TIMESTAMP) >= CAST(@datetime AS TIMESTAMP)
                AND cast(departure_time as TIMESTAMP) < TIMESTAMP_ADD(CAST(@datetime AS TIMESTAMP), INTERVAL 1 DAY)
                LIMIT 10
            """

            # Execute SQL query with parameters
            results = snapshot.execute_sql(
                sql=query,
                params={
                    "departure_airport": departure_airport,
                    "arrival_airport": arrival_airport,
                    "datetime": date,
                },
                param_types={
                    "departure_airport": param_types.STRING,
                    "arrival_airport": param_types.STRING,
                    "datetime": param_types.STRING,
                },
            )

        # Convert query results to model instances using model_validate method
        flights = [
            models.Flight.model_validate(
                {key: value for key, value in zip(self.FLIGHTS_COLUMNS, a)}
            )
            for a in results
        ]

        return flights

    async def validate_ticket(
        self,
        airline: str,
        flight_number: str,
        departure_airport: str,
        arrival_airport: str,
        departure_time: datetime.datetime,
        arrival_time: datetime.datetime,
    ) -> bool:
        with self.__database.snapshot() as snapshot:
            # Spread SQL query for readability
            results = snapshot.execute_sql(
                sql="""
                    SELECT * FROM flights
                    WHERE LOWER(airline) LIKE LOWER(@airline)
                    AND LOWER(flight_number) LIKE LOWER(@flight_number)
                    AND LOWER(departure_airport) LIKE LOWER(@departure_airport)
                    AND LOWER(arrival_airport) LIKE LOWER(@arrival_airport)
                    AND departure_time = @departure_time
                    AND arrival_time = @arrival_time
                """,
                params={
                    "airline": airline,
                    "flight_number": flight_number,
                    "departure_airport": departure_airport,
                    "arrival_airport": arrival_airport,
                    "departure_time": departure_time.strftime("%Y-%m-%d %H:%M:%S"),
                    "arrival_time": arrival_time.strftime("%Y-%m-%d %H:%M:%S"),
                },
                param_types={
                    "airline": param_types.STRING,
                    "flight_number": param_types.STRING,
                    "departure_airport": param_types.STRING,
                    "arrival_airport": param_types.STRING,
                    "departure_time": param_types.STRING,
                    "arrival_time": param_types.STRING,
                },
            )

        flights = [x for x in results]

        if len(flights) == 1:
            return True

        return False

    async def insert_ticket(
        self,
        user_id: str,
        user_name: str,
        user_email: str,
        airline: str,
        flight_number: str,
        departure_airport: str,
        arrival_airport: str,
        departure_time: str,
        arrival_time: str,
    ):
        """
        Inserts a ticket into the database.

        Args:
            user_id (str): The ID of the user.
            user_name (str): The name of the user.
            user_email (str): The email of the user.
            airline (str): The airline of the flight.
            flight_number (str): The flight number.
            departure_airport (str): The departure airport code.
            arrival_airport (str): The arrival airport code.
            departure_time (str): The departure time of the flight.
            arrival_time (str): The arrival time of the flight.
        """
        departure_time_datetime = datetime.datetime.strptime(
            departure_time, "%Y-%m-%d %H:%M:%S"
        )
        arrival_time_datetime = datetime.datetime.strptime(
            arrival_time, "%Y-%m-%d %H:%M:%S"
        )

        if not await self.validate_ticket(
            airline,
            flight_number,
            departure_airport,
            arrival_airport,
            departure_time_datetime,
            arrival_time_datetime,
        ):
            raise Exception("Flight information not in database")

        with self.__database.batch() as batch:
            batch.insert(
                table="tickets",
                columns=[
                    "user_id",
                    "user_name",
                    "user_email",
                    "airline",
                    "flight_number",
                    "departure_airport",
                    "arrival_airport",
                    "departure_time",
                    "arrival_time",
                ],
                values=[
                    [
                        user_id,
                        user_name,
                        user_email,
                        airline,
                        flight_number,
                        departure_airport,
                        arrival_airport,
                        departure_time_datetime,
                        arrival_time_datetime,
                    ]
                ],
            )

    async def list_tickets(
        self,
        user_id: str,
    ) -> list[models.Ticket]:
        """
        Retrieves a list of tickets for a user.

        Args:
            user_id (str): The ID of the user.
        """
        with self.__database.snapshot() as snapshot:
            # Spread SQL query for readability
            results = snapshot.execute_sql(
                sql="""
                SELECT * FROM tickets
                WHERE user_id = @user_id
                """,
                params={"user_id": user_id},
                param_types={"user_id": param_types.STRING},
            )

        # Convert query results to model instances using model_validate method
        tickets = [
            models.Ticket.model_validate(
                {
                    key: value
                    for key, value in zip(
                        [
                            "user_id",
                            "user_name",
                            "user_email",
                            "airline",
                            "flight_number",
                            "departure_airport",
                            "arrival_airport",
                            "departure_time",
                            "arrival_time",
                        ],
                        a,
                    )
                }
            )
            for a in results
        ]

        return tickets

    async def policies_search(
        self, query_embedding: list[float], similarity_threshold: float, top_k: int
    ) -> list[str]:
        """
        Search for policies based on similarity to a query embedding.

        Args:
            query_embedding (list[float]): The embedding representing the query.
            similarity_threshold (float): The minimum similarity threshold for results.
            top_k (int): The maximum number of results to return.

        Returns:
            list[models.Policy]: A list of Policy model instances matching the search criteria.
        """
        with self.__database.snapshot() as snapshot:
            query = """
                SELECT content
                FROM (
                    SELECT content,  COSINE_DISTANCE(embedding, @query_embedding) AS similarity
                    FROM policies 
                ) AS sorted_policies
                WHERE (1 - similarity) > @similarity_threshold
                ORDER BY similarity
                LIMIT @top_k
            """

            # Execute SQL query with parameters
            results = snapshot.execute_sql(
                sql=query,
                params={
                    "query_embedding": query_embedding,
                    "similarity_threshold": similarity_threshold,
                    "top_k": top_k,
                },
                param_types={
                    "query_embedding": param_types.Array(param_types.FLOAT64),
                    "similarity_threshold": param_types.FLOAT64,
                    "top_k": param_types.INT64,
                },
            )

        # Convert query result to model instance using model_validate method
        policies = [a[0] for a in results]

        return policies

    async def close(self):
        """
        Closes the database client connection.
        """
        self.__client.close()<|MERGE_RESOLUTION|>--- conflicted
+++ resolved
@@ -567,16 +567,9 @@
             # Construct SQL query based on provided parameters
             query = """
                 SELECT * FROM airports
-<<<<<<< HEAD
                   WHERE (@country IS NULL OR LOWER(country) LIKE LOWER(@country))
                   AND (@city IS NULL OR LOWER(city) LIKE LOWER(@city))
                   AND (@name IS NULL OR LOWER(name) LIKE '%' || LOWER(@name) || '%')
-=======
-                  WHERE (@country IS NULL OR country LIKE @country)
-                  AND (@city IS NULL OR city LIKE @city)
-                  AND (@name IS NULL OR name LIKE '%' || @name || '%')
-                  LIMIT 10
->>>>>>> 55f3aaf7
                 """
 
             # Execute SQL query with parameters
