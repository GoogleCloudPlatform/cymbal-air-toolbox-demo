# Copyright 2023 Google LLC
#
# Licensed under the Apache License, Version 2.0 (the "License");
# you may not use this file except in compliance with the License.
# You may obtain a copy of the License at
#
#     https://www.apache.org/licenses/LICENSE-2.0
#
# Unless required by applicable law or agreed to in writing, software
# distributed under the License is distributed on an "AS IS" BASIS,
# WITHOUT WARRANTIES OR CONDITIONS OF ANY KIND, either express or implied.
# See the License for the specific language governing permissions and
# limitations under the License.

import asyncio
from datetime import datetime, timedelta
from typing import Literal, Optional

from google.cloud.firestore import AsyncClient as FirestoreAsyncClient
from google.cloud.firestore_v1.async_collection import AsyncCollectionReference
from google.cloud.firestore_v1.base_query import FieldFilter
from pydantic import BaseModel

import models

from .. import datastore


class Config(BaseModel, datastore.AbstractConfig):
    kind: Literal["firestore"]
    projectId: Optional[str]


class Client(datastore.Client[Config]):
    __client: FirestoreAsyncClient

    @datastore.classproperty
    def kind(cls):
        return "firestore"

    def __init__(self, client: FirestoreAsyncClient):
        self.__client = client

    @classmethod
    async def create(cls, config: Config) -> "Client":
        return cls(FirestoreAsyncClient(project=config.projectId))

    async def initialize_data(
        self,
        airports: list[models.Airport],
        amenities: list[models.Amenity],
<<<<<<< HEAD
        flights: list[models.Flight],
        policies: list[models.Policy],
=======
        flights_streamer: datastore.CSVStreamer[models.Flight],
        tickets_streamer: datastore.CSVStreamer[models.Ticket],
        seats_streamer: datastore.CSVStreamer[models.Seat],
>>>>>>> c711a09e
    ) -> None:
        async def delete_collections(collection_list: list[AsyncCollectionReference]):
            # Checks if colelction exists and deletes all documents
            delete_tasks = []
            for collection_ref in collection_list:
                collection_exists = collection_ref.limit(1).stream()
                if not collection_exists:
                    continue

                docs = collection_ref.stream()
                async for doc in docs:
                    delete_tasks.append(asyncio.create_task(doc.reference.delete()))
            asyncio.gather(*delete_tasks)

        # Check if the collections already exist; if so, delete collections
        airports_ref = self.__client.collection("airports")
        amenities_ref = self.__client.collection("amenities")
        flights_ref = self.__client.collection("flights")
        policies_ref = self.__client.collection("policies")
        await delete_collections(
            [airports_ref, amenities_ref, flights_ref, policies_ref]
        )

        # initialize collections
        create_airports_tasks = []
        for airport in airports:
            create_airports_tasks.append(
                self.__client.collection("airports")
                .document(str(airport.id))
                .set(
                    {
                        "iata": airport.iata,
                        "name": airport.name,
                        "city": airport.city,
                        "country": airport.country,
                    }
                )
            )
        await asyncio.gather(*create_airports_tasks)
        create_amenities_tasks = []
        for amenity in amenities:
            create_amenities_tasks.append(
                self.__client.collection("amenities")
                .document(str(amenity.id))
                .set(
                    {
                        "name": amenity.name,
                        "description": amenity.description,
                        "location": amenity.location,
                        "terminal": amenity.terminal,
                        "category": amenity.category,
                        "hour": amenity.hour,
                        "content": amenity.content,
                        "embedding": amenity.embedding,
                    }
                )
            )
        await asyncio.gather(*create_amenities_tasks)

        while not flights_streamer.is_done():
            create_flights_tasks = []
            flights = flights_streamer.read_next_n(10000)
            for flight in flights:
                create_flights_tasks.append(
                    self.__client.collection("flights")
                    .document(str(flight.id))
                    .set(
                        {
                            "airline": flight.airline,
                            "flight_number": flight.flight_number,
                            "departure_airport": flight.departure_airport,
                            "arrival_airport": flight.arrival_airport,
                            "departure_time": flight.departure_time,
                            "arrival_time": flight.arrival_time,
                            "departure_gate": flight.departure_gate,
                            "arrival_gate": flight.arrival_gate,
                        }
                    )
                )
<<<<<<< HEAD
            )
            if len(create_flights_tasks) % 10000 == 0:
                # avoid gRPC batch write timeout error
                await asyncio.gather(*create_flights_tasks)
                create_flights_tasks.clear()
        await asyncio.gather(*create_flights_tasks)
        create_policies_tasks = []
        for policy in policies:
            create_policies_tasks.append(
                self.__client.collection("policies")
                .document(str(policy.id))
                .set(
                    {
                        "content": policy.content,
                        "embedding": policy.embedding,
                    }
                )
            )
        await asyncio.gather(*create_policies_tasks)
=======
                if len(create_flights_tasks) % 10000 == 0:
                    # avoid gRPC batch write timeout error
                    await asyncio.gather(*create_flights_tasks)
                    create_flights_tasks.clear()
            await asyncio.gather(*create_flights_tasks)
>>>>>>> c711a09e

    async def export_data(
        self,
    ) -> tuple[
        list[models.Airport],
        list[models.Amenity],
        list[models.Flight],
<<<<<<< HEAD
        list[models.Policy],
=======
        list[models.Ticket],
        list[models.Seat],
>>>>>>> c711a09e
    ]:
        airport_docs = self.__client.collection("airports").stream()
        amenities_docs = self.__client.collection("amenities").stream()
        flights_docs = self.__client.collection("flights").stream()
<<<<<<< HEAD
        policies_docs = self.__client.collection("policies").stream()
=======
        tickets_docs = self.__client.collection("tickets").limit(1000).stream()
        seats_docs = self.__client.collection("seats").limit(1000).stream()
>>>>>>> c711a09e

        airports = []
        async for doc in airport_docs:
            airport_dict = doc.to_dict()
            airport_dict["id"] = doc.id
            airports.append(models.Airport.model_validate(airport_dict))

        amenities = []
        async for doc in amenities_docs:
            amenity_dict = doc.to_dict()
            amenity_dict["id"] = doc.id
            amenities.append(models.Amenity.model_validate(amenity_dict))

        flights = []
        async for doc in flights_docs:
            flight_dict = doc.to_dict()
            flight_dict["id"] = doc.id
            flights.append(models.Flight.model_validate(flight_dict))

<<<<<<< HEAD
        policies = []
        async for doc in policies_docs:
            policy_dict = doc.to_dict()
            policy_dict["id"] = doc.id
            policies.append(models.Policy.model_validate(policy_dict))
        return airports, amenities, flights, policies
=======
        tickets = []
        async for doc in tickets_docs:
            ticket_dict = doc.to_dict()
            ticket_dict["id"] = doc.id
            tickets.append(models.Ticket.model_validate(ticket_dict))

        seats = []
        async for doc in seats_docs:
            seat_dict = doc.to_dict()
            seat_dict["id"] = doc.id
            seats.append(models.Seat.model_validate(seat_dict))

        return airports, amenities, flights, tickets, seats
>>>>>>> c711a09e

    async def get_airport_by_id(self, id: int) -> Optional[models.Airport]:
        query = self.__client.collection("airports").where(
            filter=FieldFilter("id", "==", id)
        )
        airport_doc = await query.get()
        airport_dict = airport_doc.to_dict() | {"id": airport_doc.id}
        return models.Airport.model_validate(airport_dict)

    async def get_airport_by_iata(self, iata: str) -> Optional[models.Airport]:
        query = self.__client.collection("airports").where(
            filter=FieldFilter("iata", "==", iata)
        )
        airport_doc = await query.get()
        airport_dict = airport_doc.to_dict() | {"id": airport_doc.id}
        return models.Airport.model_validate(airport_dict)

    async def search_airports(
        self,
        country: Optional[str] = None,
        city: Optional[str] = None,
        name: Optional[str] = None,
    ) -> list[models.Airport]:
        query = self.__client.collection("airports")

        if country is not None:
            query = query.where("country", "==", country)

        if city is not None:
            query = query.where("city", "==", city)

        if name is not None:
            query = query.where("name", ">=", name).where("name", "<=", name + "\uf8ff")

        docs = query.stream()
        airports = []
        async for doc in docs:
            airport_dict = doc.to_dict() | {"id": doc.id}
            airports.append(models.Airport.model_validate(airport_dict))
        return airports

    async def get_amenity(self, id: int) -> Optional[models.Amenity]:
        query = self.__client.collection("amenities").where(
            filter=FieldFilter("id", "==", id)
        )
        amenity_doc = await query.get()
        amenity_dict = amenity_doc.to_dict() | {"id": amenity_doc.id}
        return models.Amenity.model_validate(amenity_dict)

    async def amenities_search(
        self, query_embedding: list[float], similarity_threshold: float, top_k: int
    ) -> list[models.Amenity]:
        raise NotImplementedError("Semantic search not yet supported in Firestore.")

    async def get_flight(self, flight_id: int) -> Optional[models.Flight]:
        query = self.__client.collection("flights").where(
            filter=FieldFilter("id", "==", flight_id)
        )
        flight_doc = await query.get()
        flight_dict = flight_doc.to_dict() | {"id": flight_doc.id}
        return models.Flight.model_validate(flight_dict)

    async def search_flights_by_number(
        self,
        airline: str,
        number: str,
    ) -> list[models.Flight]:
        query = (
            self.__client.collection("flights")
            .where(filter=FieldFilter("airline", "==", airline))
            .where(filter=FieldFilter("flight_number", "==", number))
        )

        docs = query.stream()
        flights = []
        async for doc in docs:
            flight_dict = doc.to_dict() | {"id": doc.id}
            flights.append(models.Flight.model_validate(flight_dict))
        return flights

    async def search_flights_by_airports(
        self,
        date: str,
        departure_airport: Optional[str] = None,
        arrival_airport: Optional[str] = None,
    ) -> list[models.Flight]:
        date_obj = datetime.strptime(date, "%Y-%m-%d").date()
        date_timestamp = datetime.combine(date_obj, datetime.min.time())
        query = (
            self.__client.collection("flights")
            .where("departure_time", ">=", date_timestamp)
            .where("departure_time", "<", date_timestamp + timedelta(days=1))
        )

        if departure_airport is None:
            query = query.where("departure_airport", "==", departure_airport)
        if arrival_airport is None:
            query = query.where("arrival_airport", "==", arrival_airport)

        docs = query.stream()
        flights = []
        async for doc in docs:
            flight_dict = doc.to_dict() | {"id": doc.id}
            flights.append(models.Flight.model_validate(flight_dict))
        return flights

    async def insert_ticket(
        self,
        user_id: str,
        user_name: str,
        user_email: str,
        airline: str,
        flight_number: str,
        departure_airport: str,
        arrival_airport: str,
        departure_time: str,
        arrival_time: str,
        seat_row: int | None = None,
        seat_letter: str | None = None,
    ):
        raise NotImplementedError("Not Implemented")

    async def search_flight_seats(
        self,
        airline: str,
        flight_number: str,
        departure_airport: str,
        departure_time: str,
        seat_row: int | None,
        seat_letter: str | None,
        seat_class: str | None,
        seat_type: str | None,
    ) -> list[models.Seat]:
        raise NotImplementedError("Not Implemented")

    async def list_tickets(
        self,
        user_id: str,
    ) -> list[models.Ticket]:
        raise NotImplementedError("Not Implemented")

    async def policies_search(
        self, query_embedding: list[float], similarity_threshold: float, top_k: int
    ) -> list[models.Policy]:
        raise NotImplementedError("Semantic search not yet supported in Firestore.")

    async def close(self):
        self.__client.close()<|MERGE_RESOLUTION|>--- conflicted
+++ resolved
@@ -49,14 +49,11 @@
         self,
         airports: list[models.Airport],
         amenities: list[models.Amenity],
-<<<<<<< HEAD
-        flights: list[models.Flight],
         policies: list[models.Policy],
-=======
         flights_streamer: datastore.CSVStreamer[models.Flight],
         tickets_streamer: datastore.CSVStreamer[models.Ticket],
         seats_streamer: datastore.CSVStreamer[models.Seat],
->>>>>>> c711a09e
+        stream_limit: int = 10000,
     ) -> None:
         async def delete_collections(collection_list: list[AsyncCollectionReference]):
             # Checks if colelction exists and deletes all documents
@@ -136,13 +133,12 @@
                         }
                     )
                 )
-<<<<<<< HEAD
-            )
-            if len(create_flights_tasks) % 10000 == 0:
-                # avoid gRPC batch write timeout error
-                await asyncio.gather(*create_flights_tasks)
-                create_flights_tasks.clear()
-        await asyncio.gather(*create_flights_tasks)
+                if len(create_flights_tasks) % 10000 == 0:
+                    # avoid gRPC batch write timeout error
+                    await asyncio.gather(*create_flights_tasks)
+                    create_flights_tasks.clear()
+            await asyncio.gather(*create_flights_tasks)
+
         create_policies_tasks = []
         for policy in policies:
             create_policies_tasks.append(
@@ -156,36 +152,23 @@
                 )
             )
         await asyncio.gather(*create_policies_tasks)
-=======
-                if len(create_flights_tasks) % 10000 == 0:
-                    # avoid gRPC batch write timeout error
-                    await asyncio.gather(*create_flights_tasks)
-                    create_flights_tasks.clear()
-            await asyncio.gather(*create_flights_tasks)
->>>>>>> c711a09e
 
     async def export_data(
         self,
     ) -> tuple[
         list[models.Airport],
         list[models.Amenity],
+        list[models.Policy],
         list[models.Flight],
-<<<<<<< HEAD
-        list[models.Policy],
-=======
         list[models.Ticket],
         list[models.Seat],
->>>>>>> c711a09e
     ]:
         airport_docs = self.__client.collection("airports").stream()
         amenities_docs = self.__client.collection("amenities").stream()
+        policies_docs = self.__client.collection("policies").stream()
         flights_docs = self.__client.collection("flights").stream()
-<<<<<<< HEAD
-        policies_docs = self.__client.collection("policies").stream()
-=======
         tickets_docs = self.__client.collection("tickets").limit(1000).stream()
         seats_docs = self.__client.collection("seats").limit(1000).stream()
->>>>>>> c711a09e
 
         airports = []
         async for doc in airport_docs:
@@ -199,20 +182,18 @@
             amenity_dict["id"] = doc.id
             amenities.append(models.Amenity.model_validate(amenity_dict))
 
+        policies = []
+        async for doc in policies_docs:
+            policy_dict = doc.to_dict()
+            policy_dict["id"] = doc.id
+            policies.append(models.Policy.model_validate(policy_dict))
+
         flights = []
         async for doc in flights_docs:
             flight_dict = doc.to_dict()
             flight_dict["id"] = doc.id
             flights.append(models.Flight.model_validate(flight_dict))
 
-<<<<<<< HEAD
-        policies = []
-        async for doc in policies_docs:
-            policy_dict = doc.to_dict()
-            policy_dict["id"] = doc.id
-            policies.append(models.Policy.model_validate(policy_dict))
-        return airports, amenities, flights, policies
-=======
         tickets = []
         async for doc in tickets_docs:
             ticket_dict = doc.to_dict()
@@ -225,8 +206,7 @@
             seat_dict["id"] = doc.id
             seats.append(models.Seat.model_validate(seat_dict))
 
-        return airports, amenities, flights, tickets, seats
->>>>>>> c711a09e
+        return airports, amenities, policies, flights, tickets, seats
 
     async def get_airport_by_id(self, id: int) -> Optional[models.Airport]:
         query = self.__client.collection("airports").where(
