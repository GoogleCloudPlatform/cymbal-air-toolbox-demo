# Copyright 2023 Google LLC
#
# Licensed under the Apache License, Version 2.0 (the "License");
# you may not use this file except in compliance with the License.
# You may obtain a copy of the License at
#
#     https://www.apache.org/licenses/LICENSE-2.0
#
# Unless required by applicable law or agreed to in writing, software
# distributed under the License is distributed on an "AS IS" BASIS,
# WITHOUT WARRANTIES OR CONDITIONS OF ANY KIND, either express or implied.
# See the License for the specific language governing permissions and
# limitations under the License.

import asyncio
from datetime import datetime
from typing import Any, Dict, Literal, Optional

import asyncpg
import sqlalchemy
from google.cloud.sql.connector import Connector
from pgvector.asyncpg import register_vector
from pydantic import BaseModel
from sqlalchemy import text
from sqlalchemy.ext.asyncio import AsyncEngine, create_async_engine

import models

from .. import datastore

POSTGRES_IDENTIFIER = "cloudsql-postgres"


class Config(BaseModel, datastore.AbstractConfig):
    kind: Literal["cloudsql-postgres"]
    project: str
    region: str
    instance: str
    user: str
    password: str
    database: str


class Client(datastore.Client[Config]):
    __pool: AsyncEngine

    @datastore.classproperty
    def kind(cls):
        return "cloudsql-postgres"

    def __init__(self, pool: AsyncEngine):
        self.__pool = pool

    @classmethod
    async def create(cls, config: Config) -> "Client":
        loop = asyncio.get_running_loop()

        async def getconn() -> asyncpg.Connection:
            async with Connector(loop=loop) as connector:
                conn: asyncpg.Connection = await connector.connect_async(
                    # Cloud SQL instance connection name
                    f"{config.project}:{config.region}:{config.instance}",
                    "asyncpg",
                    user=f"{config.user}",
                    password=f"{config.password}",
                    db=f"{config.database}",
                )
            await register_vector(conn)
            return conn

        pool = create_async_engine(
            "postgresql+asyncpg://",
            async_creator=getconn,
        )
        if pool is None:
            raise TypeError("pool not instantiated")
        return cls(pool)

    async def initialize_data(
        self,
        airports: list[models.Airport],
        amenities: list[models.Amenity],
<<<<<<< HEAD
        flights: list[models.Flight],
        policies: list[models.Policy],
=======
        flights_streamer: datastore.CSVStreamer[models.Flight],
        tickets_streamer: datastore.CSVStreamer[models.Ticket],
        seats_streamer: datastore.CSVStreamer[models.Seat],
>>>>>>> c711a09e
    ) -> None:
        async with self.__pool.connect() as conn:
            # If the table already exists, drop it to avoid conflicts
            await conn.execute(text("DROP TABLE IF EXISTS airports CASCADE"))
            # Create a new table
            await conn.execute(
                text(
                    """
                    CREATE TABLE airports(
                      id INT PRIMARY KEY,
                      iata TEXT,
                      name TEXT,
                      city TEXT,
                      country TEXT
                    )
                    """
                )
            )
            # Insert all the data
            await conn.execute(
                text(
                    """INSERT INTO airports VALUES (:id, :iata, :name, :city, :country)"""
                ),
                [
                    {
                        "id": a.id,
                        "iata": a.iata,
                        "name": a.name,
                        "city": a.city,
                        "country": a.country,
                    }
                    for a in airports
                ],
            )

            await conn.execute(text("CREATE EXTENSION IF NOT EXISTS vector"))
            # If the table already exists, drop it to avoid conflicts
            await conn.execute(text("DROP TABLE IF EXISTS amenities CASCADE"))
            # Create a new table
            await conn.execute(
                text(
                    """
                    CREATE TABLE amenities(
                      id INT PRIMARY KEY,
                      name TEXT,
                      description TEXT,
                      location TEXT,
                      terminal TEXT,
                      category TEXT,
                      hour TEXT,
                      sunday_start_hour TIME,
                      sunday_end_hour TIME,
                      monday_start_hour TIME,
                      monday_end_hour TIME,
                      tuesday_start_hour TIME,
                      tuesday_end_hour TIME,
                      wednesday_start_hour TIME,
                      wednesday_end_hour TIME,
                      thursday_start_hour TIME,
                      thursday_end_hour TIME,
                      friday_start_hour TIME,
                      friday_end_hour TIME,
                      saturday_start_hour TIME,
                      saturday_end_hour TIME,
                      content TEXT NOT NULL,
                      embedding vector(768) NOT NULL
                    )
                    """
                )
            )
            # Insert all the data
            await conn.execute(
                text(
                    """
                    INSERT INTO amenities VALUES (:id, :name, :description, :location,
                      :terminal, :category, :hour, :sunday_start_hour, :sunday_end_hour,
                      :monday_start_hour, :monday_end_hour, :tuesday_start_hour,
                      :tuesday_end_hour, :wednesday_start_hour, :wednesday_end_hour,
                      :thursday_start_hour, :thursday_end_hour, :friday_start_hour,
                      :friday_end_hour, :saturday_start_hour, :saturday_end_hour, :content, :embedding)
                    """
                ),
                [
                    {
                        "id": a.id,
                        "name": a.name,
                        "description": a.description,
                        "location": a.location,
                        "terminal": a.terminal,
                        "category": a.category,
                        "hour": a.hour,
                        "sunday_start_hour": a.sunday_start_hour,
                        "sunday_end_hour": a.sunday_end_hour,
                        "monday_start_hour": a.monday_start_hour,
                        "monday_end_hour": a.monday_end_hour,
                        "tuesday_start_hour": a.tuesday_start_hour,
                        "tuesday_end_hour": a.tuesday_end_hour,
                        "wednesday_start_hour": a.wednesday_start_hour,
                        "wednesday_end_hour": a.wednesday_end_hour,
                        "thursday_start_hour": a.thursday_start_hour,
                        "thursday_end_hour": a.thursday_end_hour,
                        "friday_start_hour": a.friday_start_hour,
                        "friday_end_hour": a.friday_end_hour,
                        "saturday_start_hour": a.saturday_start_hour,
                        "saturday_end_hour": a.saturday_end_hour,
                        "content": a.content,
                        "embedding": a.embedding,
                    }
                    for a in amenities
                ],
            )

            # If the table already exists, drop it to avoid conflicts
            await conn.execute(text("DROP TABLE IF EXISTS flights CASCADE"))
            # Create a new table
            await conn.execute(
                text(
                    """
                    CREATE TABLE flights(
                      id INTEGER PRIMARY KEY,
                      airline TEXT,
                      flight_number TEXT,
                      departure_airport TEXT,
                      arrival_airport TEXT,
                      departure_time TIMESTAMP,
                      arrival_time TIMESTAMP,
                      departure_gate TEXT,
                      arrival_gate TEXT
                    )
                    """
                )
            )

            while not flights_streamer.is_done():
                flights = flights_streamer.read_next_n(10000)
                # Insert all the data
                await conn.execute(
                    text(
                        """
                        INSERT INTO flights VALUES (:id, :airline, :flight_number,
                        :departure_airport, :arrival_airport, :departure_time,
                        :arrival_time, :departure_gate, :arrival_gate)
                        """
                    ),
                    [
                        {
                            "id": f.id,
                            "airline": f.airline,
                            "flight_number": f.flight_number,
                            "departure_airport": f.departure_airport,
                            "arrival_airport": f.arrival_airport,
                            "departure_time": f.departure_time,
                            "arrival_time": f.arrival_time,
                            "departure_gate": f.departure_gate,
                            "arrival_gate": f.arrival_gate,
                        }
                        for f in flights
                    ],
                )
                await conn.commit()

            # If the table already exists, drop it to avoid conflicts
            await conn.execute(text("DROP TABLE IF EXISTS tickets CASCADE"))
            # Create a new table
            await conn.execute(
                text(
                    """
                    CREATE TABLE tickets(
                        id INTEGER PRIMARY KEY,
                        user_id TEXT,
                        user_name TEXT,
                        user_email TEXT,
                        airline TEXT,
                        flight_number TEXT,
                        departure_airport TEXT,
                        arrival_airport TEXT,
                        departure_time TIMESTAMP,
                        arrival_time TIMESTAMP,
                        seat_row INTEGER,
                        seat_letter TEXT
                    )
                    """
                )
            )
            # Insert all the data
            while not tickets_streamer.is_done():
                tickets = tickets_streamer.read_next_n(10000)
                await conn.execute(
                    text(
                        """
                        INSERT INTO tickets VALUES (:id, :user_id, :user_name,
                        :user_email, :airline, :flight_number,
                        :departure_airport, :arrival_airport, :departure_time,
                        :arrival_time, :seat_row, :seat_letter)
                        """
                    ),
                    [
                        {
                            "id": t.id,
                            "user_id": t.user_id,
                            "user_name": t.user_name,
                            "user_email": t.user_email,
                            "airline": t.airline,
                            "flight_number": t.flight_number,
                            "departure_airport": t.departure_airport,
                            "arrival_airport": t.arrival_airport,
                            "departure_time": t.departure_time,
                            "arrival_time": t.arrival_time,
                            "seat_row": t.seat_row,
                            "seat_letter": t.seat_letter,
                        }
                        for t in tickets
                    ],
                )
                await conn.commit()

            # If the table already exists, drop it to avoid conflicts
            await conn.execute(text("DROP TABLE IF EXISTS seats CASCADE"))
            # Create a new table
            await conn.execute(
                text(
                    """
                    CREATE TABLE seats(
                        flight_id INTEGER,
                        seat_row INTEGER,
                        seat_letter TEXT,
                        seat_type TEXT,
                        seat_class TEXT,
                        is_reserved BOOL,
                        ticket_id INTEGER
                    )
                    """
                )
            )
<<<<<<< HEAD

            # If the table already exists, drop it to avoid conflicts
            await conn.execute(text("DROP TABLE IF EXISTS tickets CASCADE"))
            # Create a new table
            await conn.execute(
                text(
                    """
                    CREATE TABLE tickets(
                        user_id TEXT,
                        user_name TEXT,
                        user_email TEXT,
                        airline TEXT,
                        flight_number TEXT,
                        departure_airport TEXT,
                        arrival_airport TEXT,
                        departure_time TIMESTAMP,
                        arrival_time TIMESTAMP
                    )
                    """
                )
            )

            # If the table already exists, drop it to avoid conflicts
            await conn.execute(text("DROP TABLE IF EXISTS policies CASCADE"))
            # Create a new table
            await conn.execute(
                text(
                    """
                    CREATE TABLE policies(
                      id INT PRIMARY KEY,
                      content TEXT NOT NULL,
                      embedding vector(768) NOT NULL
                    )
                    """
                )
            )
            # Insert all the data
            await conn.execute(
                text(
                    """
                    INSERT INTO policies VALUES (:id, :content, :embedding)
                    """
                ),
                [
                    {
                        "id": p.id,
                        "content": p.content,
                        "embedding": p.embedding,
                    }
                    for p in policies
                ],
            )
            await conn.commit()
=======
            # Insert all the data
            while not seats_streamer.is_done():
                seats = seats_streamer.read_next_n(10000)
                await conn.execute(
                    text(
                        """
                        INSERT INTO seats VALUES (:flight_id, :seat_row, :seat_letter,
                        :seat_type, :seat_class, :is_reserved, :ticket_id)
                        """
                    ),
                    [
                        {
                            "flight_id": s.flight_id,
                            "seat_row": s.seat_row,
                            "seat_letter": s.seat_letter,
                            "seat_type": s.seat_type,
                            "seat_class": s.seat_class,
                            "is_reserved": s.is_reserved,
                            "ticket_id": s.ticket_id,
                        }
                        for s in seats
                    ],
                )
                await conn.commit()
>>>>>>> c711a09e

    async def export_data(
        self,
    ) -> tuple[
        list[models.Airport],
        list[models.Amenity],
        list[models.Flight],
<<<<<<< HEAD
        list[models.Policy],
    ]:
        async with self.__pool.connect() as conn:
=======
        list[models.Ticket],
        list[models.Seat],
    ]:
        async with self.__pool.connect() as conn1, self.__pool.connect() as conn2, self.__pool.connect() as conn3, self.__pool.connect() as conn4, self.__pool.connect() as conn5:
>>>>>>> c711a09e
            airport_task = asyncio.create_task(
                conn1.execute(text("""SELECT * FROM airports"""))
            )
            amenity_task = asyncio.create_task(
                conn2.execute(text("""SELECT * FROM amenities"""))
            )
            flights_task = asyncio.create_task(
                conn3.execute(text("""SELECT * FROM flights"""))
            )
            tickets_task = asyncio.create_task(
                conn4.execute(text("""SELECT * FROM tickets LIMIT 1000"""))
            )
            seats_task = asyncio.create_task(
                conn5.execute(text("""SELECT * FROM seats LIMIT 1000"""))
            )
            policy_task = asyncio.create_task(
                conn.execute(text("""SELECT * FROM policies"""))
            )
            policy_task = asyncio.create_task(
                conn.execute(text("""SELECT * FROM policies"""))
            )

            airport_results = (await airport_task).mappings().fetchall()
            amenity_results = (await amenity_task).mappings().fetchall()
            flights_results = (await flights_task).mappings().fetchall()
<<<<<<< HEAD
            policy_results = (await policy_task).mappings().fetchall()
=======
            tickets_results = (await tickets_task).mappings().fetchall()
            seats_results = (await seats_task).mappings().fetchall()
>>>>>>> c711a09e

            airports = [models.Airport.model_validate(a) for a in airport_results]
            amenities = [models.Amenity.model_validate(a) for a in amenity_results]
            flights = [models.Flight.model_validate(f) for f in flights_results]
<<<<<<< HEAD
            policies = [models.Policy.model_validate(p) for p in policy_results]

            return airports, amenities, flights, policies
=======
            tickets = [models.Ticket.model_validate(t) for t in tickets_results]
            seats = [models.Seat.model_validate(s) for s in seats_results]
            return airports, amenities, flights, tickets, seats
>>>>>>> c711a09e

    async def get_airport_by_id(self, id: int) -> Optional[models.Airport]:
        async with self.__pool.connect() as conn:
            s = text("""SELECT * FROM airports WHERE id=:id""")
            params = {"id": id}
            result = (await conn.execute(s, params)).mappings().fetchone()

        if result is None:
            return None

        res = models.Airport.model_validate(result)
        return res

    async def get_airport_by_iata(self, iata: str) -> Optional[models.Airport]:
        async with self.__pool.connect() as conn:
            s = text("""SELECT * FROM airports WHERE iata ILIKE :iata""")
            params = {"iata": iata}
            result = (await conn.execute(s, params)).mappings().fetchone()

        if result is None:
            return None

        res = models.Airport.model_validate(result)
        return res

    async def search_airports(
        self,
        country: Optional[str] = None,
        city: Optional[str] = None,
        name: Optional[str] = None,
    ) -> list[models.Airport]:
        async with self.__pool.connect() as conn:
            s = text(
                """
                SELECT * FROM airports
                  WHERE (CAST(:country AS TEXT) IS NULL OR country ILIKE :country)
                  AND (CAST(:city AS TEXT) IS NULL OR city ILIKE :city)
                  AND (CAST(:name AS TEXT) IS NULL OR name ILIKE '%' || :name || '%')
                """
            )
            params = {
                "country": country,
                "city": city,
                "name": name,
            }
            results = (await conn.execute(s, params)).mappings().fetchall()

        res = [models.Airport.model_validate(r) for r in results]
        return res

    async def get_amenity(self, id: int) -> Optional[models.Amenity]:
        async with self.__pool.connect() as conn:
            s = text(
                """
                SELECT id, name, description, location, terminal, category, hour
                FROM amenities WHERE id=:id
                """
            )
            params = {"id": id}
            result = (await conn.execute(s, params)).mappings().fetchone()

        if result is None:
            return None

        res = models.Amenity.model_validate(result)
        return res

    async def amenities_search(
        self, query_embedding: list[float], similarity_threshold: float, top_k: int
    ) -> list[models.Amenity]:
        async with self.__pool.connect() as conn:
            s = text(
                """
                SELECT id, name, description, location, terminal, category, hour
                  FROM (
                      SELECT id, name, description, location, terminal, category, hour,
                        1 - (embedding <=> :query_embedding) AS similarity
                      FROM amenities
                      WHERE 1 - (embedding <=> :query_embedding) > :similarity_threshold
                      ORDER BY similarity DESC
                      LIMIT :top_k
                  ) AS sorted_amenities
                """
            )
            params = {
                "query_embedding": query_embedding,
                "similarity_threshold": similarity_threshold,
                "top_k": top_k,
            }
            results = (await conn.execute(s, params)).mappings().fetchall()

        res = [models.Amenity.model_validate(r) for r in results]
        return res

    async def get_flight(self, flight_id: int) -> Optional[models.Flight]:
        async with self.__pool.connect() as conn:
            s = text(
                """
                SELECT * FROM flights
                  WHERE id = :flight_id
                """
            )
            params = {"flight_id": flight_id}
            result = (await conn.execute(s, params)).mappings().fetchone()

        if result is None:
            return None

        res = models.Flight.model_validate(result)
        return res

    async def search_flights_by_number(
        self,
        airline: str,
        number: str,
    ) -> list[models.Flight]:
        async with self.__pool.connect() as conn:
            s = text(
                """
                SELECT * FROM flights
                  WHERE airline = :airline
                  AND flight_number = :number
                """
            )
            params = {
                "airline": airline,
                "number": number,
            }
            results = (await conn.execute(s, params)).mappings().fetchall()

        res = [models.Flight.model_validate(r) for r in results]
        return res

    async def search_flights_by_airports(
        self,
        date: str,
        departure_airport: Optional[str] = None,
        arrival_airport: Optional[str] = None,
    ) -> list[models.Flight]:
        async with self.__pool.connect() as conn:
            s = text(
                """
                SELECT * FROM flights
                  WHERE (CAST(:departure_airport AS TEXT) IS NULL OR departure_airport ILIKE :departure_airport)
                  AND (CAST(:arrival_airport AS TEXT) IS NULL OR arrival_airport ILIKE :arrival_airport)
                  AND departure_time >= CAST(:datetime AS timestamp)
                  AND departure_time < CAST(:datetime AS timestamp) + interval '1 day'
                """
            )
            params = {
                "departure_airport": departure_airport,
                "arrival_airport": arrival_airport,
                "datetime": datetime.strptime(date, "%Y-%m-%d"),
            }

            results = (await conn.execute(s, params)).mappings().fetchall()

        res = [models.Flight.model_validate(r) for r in results]
        return res

    async def insert_ticket(
        self,
        user_id: str,
        user_name: str,
        user_email: str,
        airline: str,
        flight_number: str,
        departure_airport: str,
        arrival_airport: str,
        departure_time: str,
        arrival_time: str,
        seat_row: int | None = None,
        seat_letter: str | None = None,
    ):
        raise NotImplementedError("Not Implemented")

    async def search_flight_seats(
        self,
        airline: str,
        flight_number: str,
        departure_airport: str,
        departure_time: str,
        seat_row: int | None,
        seat_letter: str | None,
        seat_class: str | None,
        seat_type: str | None,
    ) -> list[models.Seat]:
        raise NotImplementedError("Not Implemented")

    async def list_tickets(
        self,
        user_id: str,
    ) -> list[models.Ticket]:
        raise NotImplementedError("Not Implemented")

    async def policies_search(
        self, query_embedding: list[float], similarity_threshold: float, top_k: int
    ) -> list[models.Policy]:
        async with self.__pool.connect() as conn:
            s = text(
                """
                SELECT id, content
                  FROM (
                      SELECT id, content, 1 - (embedding <=> :query_embedding) AS similarity
                      FROM policies 
                      WHERE 1 - (embedding <=> :query_embedding) > :similarity_threshold
                      ORDER BY similarity DESC
                      LIMIT :top_k
                  ) AS sorted_policies
                """
            )
            params = {
                "query_embedding": query_embedding,
                "similarity_threshold": similarity_threshold,
                "top_k": top_k,
            }
            results = (await conn.execute(s, params)).mappings().fetchall()

        res = [models.Policy.model_validate(r) for r in results]
        return res

    async def close(self):
        await self.__pool.dispose()<|MERGE_RESOLUTION|>--- conflicted
+++ resolved
@@ -80,14 +80,11 @@
         self,
         airports: list[models.Airport],
         amenities: list[models.Amenity],
-<<<<<<< HEAD
-        flights: list[models.Flight],
         policies: list[models.Policy],
-=======
         flights_streamer: datastore.CSVStreamer[models.Flight],
         tickets_streamer: datastore.CSVStreamer[models.Ticket],
         seats_streamer: datastore.CSVStreamer[models.Seat],
->>>>>>> c711a09e
+        stream_limit: int = 10000,
     ) -> None:
         async with self.__pool.connect() as conn:
             # If the table already exists, drop it to avoid conflicts
@@ -201,6 +198,38 @@
             )
 
             # If the table already exists, drop it to avoid conflicts
+            await conn.execute(text("DROP TABLE IF EXISTS policies CASCADE"))
+            # Create a new table
+            await conn.execute(
+                text(
+                    """
+                    CREATE TABLE policies(
+                      id INT PRIMARY KEY,
+                      content TEXT NOT NULL,
+                      embedding vector(768) NOT NULL
+                    )
+                    """
+                )
+            )
+            # Insert all the data
+            await conn.execute(
+                text(
+                    """
+                    INSERT INTO policies VALUES (:id, :content, :embedding)
+                    """
+                ),
+                [
+                    {
+                        "id": p.id,
+                        "content": p.content,
+                        "embedding": p.embedding,
+                    }
+                    for p in policies
+                ],
+            )
+            await conn.commit()
+
+            # If the table already exists, drop it to avoid conflicts
             await conn.execute(text("DROP TABLE IF EXISTS flights CASCADE"))
             # Create a new table
             await conn.execute(
@@ -220,9 +249,8 @@
                     """
                 )
             )
-
             while not flights_streamer.is_done():
-                flights = flights_streamer.read_next_n(10000)
+                flights = flights_streamer.read_next_n(stream_limit)
                 # Insert all the data
                 await conn.execute(
                     text(
@@ -274,7 +302,7 @@
             )
             # Insert all the data
             while not tickets_streamer.is_done():
-                tickets = tickets_streamer.read_next_n(10000)
+                tickets = tickets_streamer.read_next_n(stream_limit)
                 await conn.execute(
                     text(
                         """
@@ -322,64 +350,9 @@
                     """
                 )
             )
-<<<<<<< HEAD
-
-            # If the table already exists, drop it to avoid conflicts
-            await conn.execute(text("DROP TABLE IF EXISTS tickets CASCADE"))
-            # Create a new table
-            await conn.execute(
-                text(
-                    """
-                    CREATE TABLE tickets(
-                        user_id TEXT,
-                        user_name TEXT,
-                        user_email TEXT,
-                        airline TEXT,
-                        flight_number TEXT,
-                        departure_airport TEXT,
-                        arrival_airport TEXT,
-                        departure_time TIMESTAMP,
-                        arrival_time TIMESTAMP
-                    )
-                    """
-                )
-            )
-
-            # If the table already exists, drop it to avoid conflicts
-            await conn.execute(text("DROP TABLE IF EXISTS policies CASCADE"))
-            # Create a new table
-            await conn.execute(
-                text(
-                    """
-                    CREATE TABLE policies(
-                      id INT PRIMARY KEY,
-                      content TEXT NOT NULL,
-                      embedding vector(768) NOT NULL
-                    )
-                    """
-                )
-            )
-            # Insert all the data
-            await conn.execute(
-                text(
-                    """
-                    INSERT INTO policies VALUES (:id, :content, :embedding)
-                    """
-                ),
-                [
-                    {
-                        "id": p.id,
-                        "content": p.content,
-                        "embedding": p.embedding,
-                    }
-                    for p in policies
-                ],
-            )
-            await conn.commit()
-=======
             # Insert all the data
             while not seats_streamer.is_done():
-                seats = seats_streamer.read_next_n(10000)
+                seats = seats_streamer.read_next_n(stream_limit)
                 await conn.execute(
                     text(
                         """
@@ -401,68 +374,51 @@
                     ],
                 )
                 await conn.commit()
->>>>>>> c711a09e
 
     async def export_data(
         self,
     ) -> tuple[
         list[models.Airport],
         list[models.Amenity],
+        list[models.Policy],
         list[models.Flight],
-<<<<<<< HEAD
-        list[models.Policy],
-    ]:
-        async with self.__pool.connect() as conn:
-=======
         list[models.Ticket],
         list[models.Seat],
     ]:
-        async with self.__pool.connect() as conn1, self.__pool.connect() as conn2, self.__pool.connect() as conn3, self.__pool.connect() as conn4, self.__pool.connect() as conn5:
->>>>>>> c711a09e
+        async with self.__pool.connect() as conn1, self.__pool.connect() as conn2, self.__pool.connect() as conn3:
             airport_task = asyncio.create_task(
                 conn1.execute(text("""SELECT * FROM airports"""))
             )
             amenity_task = asyncio.create_task(
                 conn2.execute(text("""SELECT * FROM amenities"""))
             )
+            policy_task = asyncio.create_task(
+                conn3.execute(text("""SELECT * FROM policies"""))
+            )
             flights_task = asyncio.create_task(
-                conn3.execute(text("""SELECT * FROM flights"""))
+                conn1.execute(text("""SELECT * FROM flights"""))
             )
             tickets_task = asyncio.create_task(
-                conn4.execute(text("""SELECT * FROM tickets LIMIT 1000"""))
+                conn2.execute(text("""SELECT * FROM tickets LIMIT 1000"""))
             )
             seats_task = asyncio.create_task(
-                conn5.execute(text("""SELECT * FROM seats LIMIT 1000"""))
-            )
-            policy_task = asyncio.create_task(
-                conn.execute(text("""SELECT * FROM policies"""))
-            )
-            policy_task = asyncio.create_task(
-                conn.execute(text("""SELECT * FROM policies"""))
+                conn3.execute(text("""SELECT * FROM seats LIMIT 1000"""))
             )
 
             airport_results = (await airport_task).mappings().fetchall()
             amenity_results = (await amenity_task).mappings().fetchall()
+            policy_results = (await policy_task).mappings().fetchall()
             flights_results = (await flights_task).mappings().fetchall()
-<<<<<<< HEAD
-            policy_results = (await policy_task).mappings().fetchall()
-=======
             tickets_results = (await tickets_task).mappings().fetchall()
             seats_results = (await seats_task).mappings().fetchall()
->>>>>>> c711a09e
 
             airports = [models.Airport.model_validate(a) for a in airport_results]
             amenities = [models.Amenity.model_validate(a) for a in amenity_results]
             flights = [models.Flight.model_validate(f) for f in flights_results]
-<<<<<<< HEAD
             policies = [models.Policy.model_validate(p) for p in policy_results]
-
-            return airports, amenities, flights, policies
-=======
             tickets = [models.Ticket.model_validate(t) for t in tickets_results]
             seats = [models.Seat.model_validate(s) for s in seats_results]
-            return airports, amenities, flights, tickets, seats
->>>>>>> c711a09e
+            return airports, amenities, policies, flights, tickets, seats
 
     async def get_airport_by_id(self, id: int) -> Optional[models.Airport]:
         async with self.__pool.connect() as conn:
@@ -667,7 +623,7 @@
                 SELECT id, content
                   FROM (
                       SELECT id, content, 1 - (embedding <=> :query_embedding) AS similarity
-                      FROM policies 
+                      FROM policies
                       WHERE 1 - (embedding <=> :query_embedding) > :similarity_threshold
                       ORDER BY similarity DESC
                       LIMIT :top_k
