# Copyright 2023 Google LLC
#
# Licensed under the Apache License, Version 2.0 (the "License");
# you may not use this file except in compliance with the License.
# You may obtain a copy of the License at
#
#     https://www.apache.org/licenses/LICENSE-2.0
#
# Unless required by applicable law or agreed to in writing, software
# distributed under the License is distributed on an "AS IS" BASIS,
# WITHOUT WARRANTIES OR CONDITIONS OF ANY KIND, either express or implied.
# See the License for the specific language governing permissions and
# limitations under the License.

import asyncio
from datetime import datetime
from ipaddress import IPv4Address, IPv6Address
from typing import Literal, Optional

import asyncpg
from pgvector.asyncpg import register_vector
from pydantic import BaseModel

import models

from .. import datastore

POSTGRES_IDENTIFIER = "postgres"


class Config(BaseModel, datastore.AbstractConfig):
    kind: Literal["postgres"]
    host: IPv4Address | IPv6Address = IPv4Address("127.0.0.1")
    port: int = 5432
    user: str
    password: str
    database: str


class Client(datastore.Client[Config]):
    __pool: asyncpg.Pool

    @datastore.classproperty
    def kind(cls):
        return "postgres"

    def __init__(self, pool: asyncpg.Pool):
        self.__pool = pool

    @classmethod
    async def create(cls, config: Config) -> "Client":
        async def init(conn):
            await register_vector(conn)

        pool = await asyncpg.create_pool(
            host=str(config.host),
            user=config.user,
            password=config.password,
            database=config.database,
            port=config.port,
            init=init,
        )
        if pool is None:
            raise TypeError("pool not instantiated")
        return cls(pool)

    async def initialize_data(
        self,
        airports: list[models.Airport],
        amenities: list[models.Amenity],
<<<<<<< HEAD
        flights: list[models.Flight],
        policies: list[models.Policy],
=======
        flights_streamer: datastore.CSVStreamer[models.Flight],
        tickets_streamer: datastore.CSVStreamer[models.Ticket],
        seats_streamer: datastore.CSVStreamer[models.Seat],
>>>>>>> c711a09e
    ) -> None:
        async with self.__pool.acquire() as conn:
            await conn.execute("CREATE EXTENSION IF NOT EXISTS vector")
            # If the table already exists, drop it to avoid conflicts
            await conn.execute("DROP TABLE IF EXISTS airports CASCADE")
            # Create a new table
            await conn.execute(
                """
                CREATE TABLE airports(
                  id INT PRIMARY KEY,
                  iata TEXT,
                  name TEXT,
                  city TEXT,
                  country TEXT
                )
                """
            )
            # Insert all the data
            await conn.executemany(
                """INSERT INTO airports VALUES ($1, $2, $3, $4, $5)""",
                [(a.id, a.iata, a.name, a.city, a.country) for a in airports],
            )

            # If the table already exists, drop it to avoid conflicts
            await conn.execute("DROP TABLE IF EXISTS amenities CASCADE")
            # Create a new table
            await conn.execute(
                """
                CREATE TABLE amenities(
                  id INT PRIMARY KEY,
                  name TEXT,
                  description TEXT,
                  location TEXT,
                  terminal TEXT,
                  category TEXT,
                  hour TEXT,
                  sunday_start_hour TIME,
                  sunday_end_hour TIME,
                  monday_start_hour TIME,
                  monday_end_hour TIME,
                  tuesday_start_hour TIME,
                  tuesday_end_hour TIME,
                  wednesday_start_hour TIME,
                  wednesday_end_hour TIME,
                  thursday_start_hour TIME,
                  thursday_end_hour TIME,
                  friday_start_hour TIME,
                  friday_end_hour TIME,
                  saturday_start_hour TIME,
                  saturday_end_hour TIME,
                  content TEXT NOT NULL,
                  embedding vector(768) NOT NULL
                )
                """
            )
            # Insert all the data
            await conn.executemany(
                """
                INSERT INTO amenities VALUES (
                  $1, $2, $3, $4, $5,
                  $6, $7, $8, $9, $10,
                  $11, $12, $13, $14, $15,
                  $16, $17, $18, $19, $20,
                  $21, $22, $23)
                """,
                [
                    (
                        a.id,
                        a.name,
                        a.description,
                        a.location,
                        a.terminal,
                        a.category,
                        a.hour,
                        a.sunday_start_hour,
                        a.sunday_end_hour,
                        a.monday_start_hour,
                        a.monday_end_hour,
                        a.tuesday_start_hour,
                        a.tuesday_end_hour,
                        a.wednesday_start_hour,
                        a.wednesday_end_hour,
                        a.thursday_start_hour,
                        a.thursday_end_hour,
                        a.friday_start_hour,
                        a.friday_end_hour,
                        a.saturday_start_hour,
                        a.saturday_end_hour,
                        a.content,
                        a.embedding,
                    )
                    for a in amenities
                ],
            )

            # If the table already exists, drop it to avoid conflicts
            await conn.execute("DROP TABLE IF EXISTS flights CASCADE")
            # Create a new table
            await conn.execute(
                """
                CREATE TABLE flights(
                  id INTEGER PRIMARY KEY,
                  airline TEXT,
                  flight_number TEXT,
                  departure_airport TEXT,
                  arrival_airport TEXT,
                  departure_time TIMESTAMP,
                  arrival_time TIMESTAMP,
                  departure_gate TEXT,
                  arrival_gate TEXT
                )
                """
            )

            while not flights_streamer.is_done():
                flights = flights_streamer.read_next_n(10000)
                # Insert all the data
                await conn.executemany(
                    """INSERT INTO flights VALUES ($1, $2, $3, $4, $5, $6, $7, $8, $9)""",
                    [
                        (
                            f.id,
                            f.airline,
                            f.flight_number,
                            f.departure_airport,
                            f.arrival_airport,
                            f.departure_time,
                            f.arrival_time,
                            f.departure_gate,
                            f.arrival_gate,
                        )
                        for f in flights
                    ],
                )

            # If the table already exists, drop it to avoid conflicts
            await conn.execute("DROP TABLE IF EXISTS tickets CASCADE")
            # Create a new table
            await conn.execute(
                """
                CREATE TABLE tickets(
                  id INTEGER PRIMARY KEY,
                  user_id TEXT,
                  user_name TEXT,
                  user_email TEXT,
                  airline TEXT,
                  flight_number TEXT,
                  departure_airport TEXT,
                  arrival_airport TEXT,
                  departure_time TIMESTAMP,
                  arrival_time TIMESTAMP,
                  seat_row INTEGER,
                  seat_letter TEXT
                )
                """
            )

            while not tickets_streamer.is_done():
                tickets = tickets_streamer.read_next_n(10000)
                print("reading next ", len(tickets))
                # Insert all the data
                await conn.executemany(
                    """INSERT INTO tickets VALUES ($1, $2, $3, $4, $5, $6, $7, $8, $9, $10, $11, $12)""",
                    [
                        (
                            t.id,
                            t.user_id,
                            t.user_name,
                            t.user_email,
                            t.airline,
                            t.flight_number,
                            t.departure_airport,
                            t.arrival_airport,
                            t.departure_time,
                            t.arrival_time,
                            t.seat_row,
                            t.seat_letter,
                        )
                        for t in tickets
                    ],
                )

            # If the table already exists, drop it to avoid conflicts
            await conn.execute("DROP TABLE IF EXISTS seats CASCADE")
            # Create a new table
            await conn.execute(
                """
                CREATE TABLE seats(
                  flight_id INTEGER,
                  seat_row INTEGER,
                  seat_letter TEXT,
                  seat_type TEXT,
                  seat_class TEXT,
                  is_reserved BOOL,
                  ticket_id INTEGER
                )
                """
            )

<<<<<<< HEAD
            # If the table already exists, drop it to avoid conflicts
            await conn.execute("DROP TABLE IF EXISTS policies CASCADE")
            # Create a new table
            await conn.execute(
                """
                CREATE TABLE policies(
                  id INT PRIMARY KEY,
                  content TEXT NOT NULL,
                  embedding vector(768) NOT NULL
                )
                """
            )
            # Insert all the data
            await conn.executemany(
                """
                INSERT INTO policies VALUES ($1, $2, $3)
                """,
                [
                    (
                        p.id,
                        p.content,
                        p.embedding,
                    )
                    for p in policies
                ],
            )
=======
            while not seats_streamer.is_done():
                seats = seats_streamer.read_next_n(10000)
                # Insert all the data
                await conn.executemany(
                    """INSERT INTO seats VALUES ($1, $2, $3, $4, $5, $6, $7)""",
                    [
                        (
                            s.flight_id,
                            s.seat_row,
                            s.seat_letter,
                            s.seat_type,
                            s.seat_class,
                            s.is_reserved,
                            None if s.ticket_id == -1 else s.ticket_id,
                        )
                        for s in seats
                    ],
                )
>>>>>>> c711a09e

    async def export_data(
        self,
    ) -> tuple[
        list[models.Airport],
        list[models.Amenity],
        list[models.Flight],
<<<<<<< HEAD
        list[models.Policy],
=======
        list[models.Ticket],
        list[models.Seat],
>>>>>>> c711a09e
    ]:
        airport_task = asyncio.create_task(
            self.__pool.fetch("""SELECT * FROM airports ORDER BY id ASC""")
        )
        amenity_task = asyncio.create_task(
            self.__pool.fetch("""SELECT * FROM amenities ORDER BY id ASC""")
        )
        flight_task = asyncio.create_task(
            self.__pool.fetch("""SELECT * FROM flights ORDER BY id ASC""")
        )
<<<<<<< HEAD
        policy_task = asyncio.create_task(
            self.__pool.fetch("""SELECT * FROM policies ORDER BY id ASC""")
=======
        tickets_task = asyncio.create_task(
            self.__pool.fetch("""SELECT * FROM tickets ORDER BY id ASC LIMIT 1000""")
        )
        seats_task = asyncio.create_task(
            self.__pool.fetch(
                """SELECT * FROM seats ORDER BY flight_id ASC LIMIT 1000"""
            )
>>>>>>> c711a09e
        )

        airports = [models.Airport.model_validate(dict(a)) for a in await airport_task]
        amenities = [models.Amenity.model_validate(dict(a)) for a in await amenity_task]
        flights = [models.Flight.model_validate(dict(f)) for f in await flight_task]
<<<<<<< HEAD
        policies = [models.Policy.model_validate(dict(p)) for p in await policy_task]
        return airports, amenities, flights, policies
=======
        tickets = [models.Ticket.model_validate(dict(t)) for t in await tickets_task]
        seats = [models.Seat.model_validate(dict(s)) for s in await seats_task]
        return airports, amenities, flights, tickets, seats
>>>>>>> c711a09e

    async def get_airport_by_id(self, id: int) -> Optional[models.Airport]:
        result = await self.__pool.fetchrow(
            """
              SELECT * FROM airports WHERE id=$1
            """,
            id,
        )

        if result is None:
            return None

        result = models.Airport.model_validate(dict(result))
        return result

    async def get_airport_by_iata(self, iata: str) -> Optional[models.Airport]:
        result = await self.__pool.fetchrow(
            """
              SELECT * FROM airports WHERE iata ILIKE $1
            """,
            iata,
        )

        if result is None:
            return None

        result = models.Airport.model_validate(dict(result))
        return result

    async def search_airports(
        self,
        country: Optional[str] = None,
        city: Optional[str] = None,
        name: Optional[str] = None,
    ) -> list[models.Airport]:
        results = await self.__pool.fetch(
            """
            SELECT * FROM airports
            WHERE ($1::TEXT IS NULL OR country ILIKE $1)
            AND ($2::TEXT IS NULL OR city ILIKE $2)
            AND ($3::TEXT IS NULL OR name ILIKE '%' || $3 || '%')
            """,
            country,
            city,
            name,
            timeout=10,
        )

        results = [models.Airport.model_validate(dict(r)) for r in results]
        return results

    async def get_amenity(self, id: int) -> Optional[models.Amenity]:
        result = await self.__pool.fetchrow(
            """
            SELECT id, name, description, location, terminal, category, hour
            FROM amenities WHERE id=$1
            """,
            id,
        )

        if result is None:
            return None

        result = models.Amenity.model_validate(dict(result))
        return result

    async def amenities_search(
        self, query_embedding: list[float], similarity_threshold: float, top_k: int
    ) -> list[models.Amenity]:
        results = await self.__pool.fetch(
            """
            SELECT id, name, description, location, terminal, category, hour
            FROM (
                SELECT id, name, description, location, terminal, category,
                  hour, 1 - (embedding <=> $1) AS similarity
                FROM amenities
                WHERE 1 - (embedding <=> $1) > $2
                ORDER BY similarity DESC
                LIMIT $3
            ) AS sorted_amenities
            """,
            query_embedding,
            similarity_threshold,
            top_k,
            timeout=10,
        )

        results = [models.Amenity.model_validate(dict(r)) for r in results]
        return results

    async def get_flight(self, flight_id: int) -> Optional[models.Flight]:
        result = await self.__pool.fetchrow(
            """
                SELECT * FROM flights
                WHERE id = $1
            """,
            flight_id,
            timeout=10,
        )

        if result is None:
            return None

        result = models.Flight.model_validate(dict(result))
        return result

    async def search_flights_by_number(
        self,
        airline: str,
        number: str,
    ) -> list[models.Flight]:
        results = await self.__pool.fetch(
            """
                SELECT * FROM flights
                WHERE airline = $1
                AND flight_number = $2;
            """,
            airline,
            number,
            timeout=10,
        )
        results = [models.Flight.model_validate(dict(r)) for r in results]
        return results

    async def search_flight_seats(
        self,
        airline: str,
        flight_number: str,
        departure_airport: str,
        departure_time: str,
        seat_row: int | None,
        seat_letter: str | None,
        seat_class: str | None,
        seat_type: str | None,
    ) -> list[models.Seat]:
        departure_time_datetime = datetime.strptime(departure_time, "%Y-%m-%d %H:%M:%S")
        results = await self.__pool.fetch(
            """
                SELECT
                  *
                FROM
                  seats
                WHERE
                  is_reserved = FALSE
                  AND flight_id = (
                  SELECT
                    id
                  FROM
                    flights
                  WHERE
                    airline = $1
                    AND flight_number = $2
                    AND departure_airport = $3
                    AND departure_time = $4
                  LIMIT
                    1)
                  AND (seat_row = $5 OR -1 = $5)
                  AND (seat_letter = $6 OR '' = $6)
                  AND (seat_class = $7 OR '' = $7)
                  AND (seat_type = $8 OR '' = $8)
            """,
            airline,
            flight_number,
            departure_airport,
            departure_time_datetime,
            seat_row or -1,
            seat_letter or "",
            seat_class or "",
            seat_type or "",
            timeout=10,
        )
        results = [models.Seat.model_validate(dict(r)) for r in results]
        return results

    async def search_flights_by_airports(
        self,
        date: str,
        departure_airport: Optional[str] = None,
        arrival_airport: Optional[str] = None,
    ) -> list[models.Flight]:
        results = await self.__pool.fetch(
            """
                SELECT * FROM flights
                WHERE ($1::TEXT IS NULL OR departure_airport ILIKE $1)
                AND ($2::TEXT IS NULL OR arrival_airport ILIKE $2)
                AND departure_time >= $3::timestamp
                AND departure_time < $3::timestamp + interval '1 day';
            """,
            departure_airport,
            arrival_airport,
            datetime.strptime(date, "%Y-%m-%d"),
            timeout=10,
        )
        results = [models.Flight.model_validate(dict(r)) for r in results]
        return results

    async def validate_ticket(
        self,
        airline: str,
        flight_number: str,
        departure_airport: str,
        arrival_airport: str,
        departure_time: datetime,
        arrival_time: datetime,
    ) -> bool:
        results = await self.__pool.fetch(
            """
                SELECT * FROM flights
                WHERE airline ILIKE $1
                AND flight_number ILIKE $2
                AND departure_airport ILIKE $3
                AND arrival_airport ILIKE $4
                AND departure_time = $5::timestamp
                AND arrival_time = $6::timestamp;
            """,
            airline,
            flight_number,
            departure_airport,
            arrival_airport,
            departure_time,
            arrival_time,
            timeout=10,
        )
        if len(results) == 1:
            return True
        return False

    async def insert_ticket(
        self,
        user_id: str,
        user_name: str,
        user_email: str,
        airline: str,
        flight_number: str,
        departure_airport: str,
        arrival_airport: str,
        departure_time: str,
        arrival_time: str,
        seat_row: int | None = None,
        seat_letter: str | None = None,
    ):
        departure_time_datetime = datetime.strptime(departure_time, "%Y-%m-%d %H:%M:%S")
        arrival_time_datetime = datetime.strptime(arrival_time, "%Y-%m-%d %H:%M:%S")
        if not await self.validate_ticket(
            airline,
            flight_number,
            departure_airport,
            arrival_airport,
            departure_time_datetime,
            arrival_time_datetime,
        ):
            raise Exception("Flight information not in database")
        async with self.__pool.acquire() as conn:
            async with conn.transaction():
                # If a seat is pre-selected, ensure it is not already booked
                if seat_row is not None or seat_letter is not None:
                    open_seat = await conn.fetchrow(
                        """
                            SELECT seat_row, seat_letter
                            FROM seats
                            WHERE flight_id = (
                                SELECT id
                                FROM flights
                                WHERE flight_number = $1 AND
                                        airline = $2 AND
                                        departure_airport = $3 AND
                                        departure_time = $4)
                                    AND is_reserved = FALSE
                                    AND seat_row = $5
                                    AND seat_letter = $6
                        """,
                        flight_number,
                        airline,
                        departure_airport,
                        departure_time_datetime,
                        seat_row,
                        seat_letter,
                        timeout=10,
                    )
                    if not open_seat:
                        raise Exception("This seat is already booked on this flight.")
                    seat_row, seat_letter = (
                        open_seat["seat_row"],
                        open_seat["seat_letter"],
                    )
                # If no seat is pre-selected, find the first seat on this flight
                if seat_row is None or seat_letter is None:
                    open_seat = await conn.fetchrow(
                        """
                            SELECT seat_row, seat_letter
                            FROM seats
                            WHERE flight_id = (
                                SELECT id
                                FROM flights
                                WHERE flight_number = $1 AND
                                        airline = $2 AND
                                        departure_airport = $3 AND
                                        departure_time = $4)
                                    AND is_reserved = FALSE;
                        """,
                        flight_number,
                        airline,
                        departure_airport,
                        departure_time_datetime,
                        timeout=10,
                    )
                    if not open_seat:
                        raise Exception("No seat on this flight.")
                    seat_row, seat_letter = (
                        open_seat["seat_row"],
                        open_seat["seat_letter"],
                    )
                # Book the ticket
                ticket_id = None
                ticket_booking_result = await conn.fetchrow(
                    """
                        INSERT INTO tickets (
                            id,
                            user_id,
                            user_name,
                            user_email,
                            airline,
                            flight_number,
                            departure_airport,
                            arrival_airport,
                            departure_time,
                            arrival_time,
                            seat_row,
                            seat_letter
                        ) VALUES (
                        (SELECT COALESCE(MAX(id), 0) + 1 FROM tickets), $1, $2, $3, $4, $5, $6, $7, $8, $9, $10, $11
                        ) RETURNING id;
                    """,
                    user_id,
                    user_name,
                    user_email,
                    airline,
                    flight_number,
                    departure_airport,
                    arrival_airport,
                    departure_time_datetime,
                    arrival_time_datetime,
                    seat_row,
                    seat_letter,
                    timeout=10,
                )
                if ticket_booking_result:
                    ticket_id = ticket_booking_result["id"]
                else:
                    raise Exception("Ticket Insertion failure")
                # Book the seat in the same transaction
                seat_booking_result = await conn.execute(
                    """
                        UPDATE seats
                        SET is_reserved = TRUE, ticket_id = $1
                        WHERE flight_id = (
                            SELECT id
                            FROM flights
                            WHERE flight_number = $2 AND
                                    airline = $3 AND
                                    departure_airport = $4 AND
                                    departure_time = $5)
                                AND seat_row = $6
                                AND seat_letter = $7
                    """,
                    ticket_id,
                    flight_number,
                    airline,
                    departure_airport,
                    departure_time_datetime,
                    seat_row,
                    seat_letter,
                    timeout=10,
                )
                if seat_booking_result != "UPDATE 1":
                    raise Exception("Ticket - Seat Update failure")

    async def list_tickets(
        self,
        user_id: str,
    ) -> list[models.Ticket]:
        results = await self.__pool.fetch(
            """
                SELECT * FROM tickets
                WHERE user_id = $1
            """,
            user_id,
            timeout=10,
        )
        results = [models.Ticket.model_validate(dict(r)) for r in results]
        return results

    async def policies_search(
        self, query_embedding: list[float], similarity_threshold: float, top_k: int
    ) -> list[models.Policy]:
        results = await self.__pool.fetch(
            """
            SELECT id, content
            FROM (
                SELECT id, content, 1 - (embedding <=> $1) AS similarity
                FROM policies
                WHERE 1 - (embedding <=> $1) > $2
                ORDER BY similarity DESC
                LIMIT $3
            ) AS sorted_policies
            """,
            query_embedding,
            similarity_threshold,
            top_k,
            timeout=10,
        )

        results = [models.Policy.model_validate(dict(r)) for r in results]
        return results

    async def close(self):
        await self.__pool.close()<|MERGE_RESOLUTION|>--- conflicted
+++ resolved
@@ -68,14 +68,11 @@
         self,
         airports: list[models.Airport],
         amenities: list[models.Amenity],
-<<<<<<< HEAD
-        flights: list[models.Flight],
         policies: list[models.Policy],
-=======
         flights_streamer: datastore.CSVStreamer[models.Flight],
         tickets_streamer: datastore.CSVStreamer[models.Ticket],
         seats_streamer: datastore.CSVStreamer[models.Seat],
->>>>>>> c711a09e
+        stream_limit: int = 10000,
     ) -> None:
         async with self.__pool.acquire() as conn:
             await conn.execute("CREATE EXTENSION IF NOT EXISTS vector")
@@ -172,6 +169,33 @@
             )
 
             # If the table already exists, drop it to avoid conflicts
+            await conn.execute("DROP TABLE IF EXISTS policies CASCADE")
+            # Create a new table
+            await conn.execute(
+                """
+                CREATE TABLE policies(
+                  id INT PRIMARY KEY,
+                  content TEXT NOT NULL,
+                  embedding vector(768) NOT NULL
+                )
+                """
+            )
+            # Insert all the data
+            await conn.executemany(
+                """
+                INSERT INTO policies VALUES ($1, $2, $3)
+                """,
+                [
+                    (
+                        p.id,
+                        p.content,
+                        p.embedding,
+                    )
+                    for p in policies
+                ],
+            )
+
+            # If the table already exists, drop it to avoid conflicts
             await conn.execute("DROP TABLE IF EXISTS flights CASCADE")
             # Create a new table
             await conn.execute(
@@ -191,7 +215,7 @@
             )
 
             while not flights_streamer.is_done():
-                flights = flights_streamer.read_next_n(10000)
+                flights = flights_streamer.read_next_n(stream_limit)
                 # Insert all the data
                 await conn.executemany(
                     """INSERT INTO flights VALUES ($1, $2, $3, $4, $5, $6, $7, $8, $9)""",
@@ -234,8 +258,7 @@
             )
 
             while not tickets_streamer.is_done():
-                tickets = tickets_streamer.read_next_n(10000)
-                print("reading next ", len(tickets))
+                tickets = tickets_streamer.read_next_n(stream_limit)
                 # Insert all the data
                 await conn.executemany(
                     """INSERT INTO tickets VALUES ($1, $2, $3, $4, $5, $6, $7, $8, $9, $10, $11, $12)""",
@@ -275,36 +298,8 @@
                 """
             )
 
-<<<<<<< HEAD
-            # If the table already exists, drop it to avoid conflicts
-            await conn.execute("DROP TABLE IF EXISTS policies CASCADE")
-            # Create a new table
-            await conn.execute(
-                """
-                CREATE TABLE policies(
-                  id INT PRIMARY KEY,
-                  content TEXT NOT NULL,
-                  embedding vector(768) NOT NULL
-                )
-                """
-            )
-            # Insert all the data
-            await conn.executemany(
-                """
-                INSERT INTO policies VALUES ($1, $2, $3)
-                """,
-                [
-                    (
-                        p.id,
-                        p.content,
-                        p.embedding,
-                    )
-                    for p in policies
-                ],
-            )
-=======
             while not seats_streamer.is_done():
-                seats = seats_streamer.read_next_n(10000)
+                seats = seats_streamer.read_next_n(stream_limit)
                 # Insert all the data
                 await conn.executemany(
                     """INSERT INTO seats VALUES ($1, $2, $3, $4, $5, $6, $7)""",
@@ -321,20 +316,16 @@
                         for s in seats
                     ],
                 )
->>>>>>> c711a09e
 
     async def export_data(
         self,
     ) -> tuple[
         list[models.Airport],
         list[models.Amenity],
+        list[models.Policy],
         list[models.Flight],
-<<<<<<< HEAD
-        list[models.Policy],
-=======
         list[models.Ticket],
         list[models.Seat],
->>>>>>> c711a09e
     ]:
         airport_task = asyncio.create_task(
             self.__pool.fetch("""SELECT * FROM airports ORDER BY id ASC""")
@@ -342,13 +333,12 @@
         amenity_task = asyncio.create_task(
             self.__pool.fetch("""SELECT * FROM amenities ORDER BY id ASC""")
         )
+        policy_task = asyncio.create_task(
+            self.__pool.fetch("""SELECT * FROM policies ORDER BY id ASC""")
+        )
         flight_task = asyncio.create_task(
             self.__pool.fetch("""SELECT * FROM flights ORDER BY id ASC""")
         )
-<<<<<<< HEAD
-        policy_task = asyncio.create_task(
-            self.__pool.fetch("""SELECT * FROM policies ORDER BY id ASC""")
-=======
         tickets_task = asyncio.create_task(
             self.__pool.fetch("""SELECT * FROM tickets ORDER BY id ASC LIMIT 1000""")
         )
@@ -356,20 +346,15 @@
             self.__pool.fetch(
                 """SELECT * FROM seats ORDER BY flight_id ASC LIMIT 1000"""
             )
->>>>>>> c711a09e
         )
 
         airports = [models.Airport.model_validate(dict(a)) for a in await airport_task]
         amenities = [models.Amenity.model_validate(dict(a)) for a in await amenity_task]
         flights = [models.Flight.model_validate(dict(f)) for f in await flight_task]
-<<<<<<< HEAD
         policies = [models.Policy.model_validate(dict(p)) for p in await policy_task]
-        return airports, amenities, flights, policies
-=======
         tickets = [models.Ticket.model_validate(dict(t)) for t in await tickets_task]
         seats = [models.Seat.model_validate(dict(s)) for s in await seats_task]
-        return airports, amenities, flights, tickets, seats
->>>>>>> c711a09e
+        return airports, amenities, policies, flights, tickets, seats
 
     async def get_airport_by_id(self, id: int) -> Optional[models.Airport]:
         result = await self.__pool.fetchrow(
