--- conflicted
+++ resolved
@@ -76,29 +76,19 @@
 
     airports_ds_path = "../data/airport_dataset.csv"
     amenities_ds_path = "../data/amenity_dataset.csv"
-<<<<<<< HEAD
-    flights_ds_path = "../data/flights_dataset.csv"
     policies_ds_path = "../data/cymbalair_policy.csv"
-    airports, amenities, flights, policies = await ds.load_dataset(
-        airports_ds_path,
-        amenities_ds_path,
-        flights_ds_path,
-        policies_ds_path,
-    )
-    await ds.initialize_data(airports, amenities, flights, policies)
-=======
-
-    airports, amenities, flights, tickets, seats = await ds.load_dataset(
+
+    airports, amenities, policies, flights, tickets, seats = await ds.load_dataset(
         bucket_path,
         airports_ds_path,
         amenities_ds_path,
+        policies_ds_path,
         flights_blob_path,
         tickets_blob_path,
         seats_blob_path,
         False,
     )
-    await ds.initialize_data(airports, amenities, flights, tickets, seats)
->>>>>>> c711a09e
+    await ds.initialize_data(airports, amenities, policies, flights, tickets, seats)
 
     if ds is None:
         raise TypeError("datastore creation failure")
@@ -107,51 +97,35 @@
 
 
 async def test_export_dataset(ds: postgres.Client):
-<<<<<<< HEAD
-    airports, amenities, flights, policies = await ds.export_data()
-=======
-    airports, amenities, flights, tickets, seats = await ds.export_data()
->>>>>>> c711a09e
+    airports, amenities, policies, flights, tickets, seats = await ds.export_data()
 
     airports_ds_path = "../data/airport_dataset.csv"
     amenities_ds_path = "../data/amenity_dataset.csv"
+    policies_ds_path = "../data/cymbalair_policy.csv"
     flights_ds_path = "../data/flights_dataset.csv"
-<<<<<<< HEAD
-    policies_ds_path = "../data/cymbalair_policy.csv"
-=======
     tickets_ds_path = "../data/tickets_dataset.csv"
     seats_ds_path = "../data/seats_dataset.csv"
->>>>>>> c711a09e
 
     airports_new_path = "../data/airport_dataset.csv.new"
     amenities_new_path = "../data/amenity_dataset.csv.new"
+    policies_new_path = "../data/cymbalair_policy.csv.new"
     flights_new_path = "../data/flights_dataset.csv.new"
-<<<<<<< HEAD
-    policies_new_path = "../data/cymbalair_policy.csv.new"
-=======
     tickets_new_path = "../data/tickets_dataset.csv.new"
     seats_new_path = "../data/seats_dataset.csv.new"
->>>>>>> c711a09e
 
     await ds.export_dataset(
         airports,
         amenities,
+        policies,
         flights,
-<<<<<<< HEAD
-        policies,
-        airports_new_path,
-        amenities_new_path,
-        flights_new_path,
-        policies_new_path,
-=======
         tickets,
         seats,
         airports_new_path,
         amenities_new_path,
+        policies_new_path,
         flights_new_path,
         tickets_new_path,
         seats_new_path,
->>>>>>> c711a09e
     )
 
     diff_airports = compare(
@@ -182,7 +156,6 @@
     assert diff_flights["columns_added"] == []
     assert diff_flights["columns_removed"] == []
 
-<<<<<<< HEAD
     diff_policies = compare(
         load_csv(open(policies_ds_path), "id"),
         load_csv(open(policies_new_path), "id"),
@@ -192,7 +165,7 @@
     assert diff_policies["changed"] == []
     assert diff_policies["columns_added"] == []
     assert diff_policies["columns_removed"] == []
-=======
+
     diff_tickets = compare(
         load_csv(open(tickets_ds_path), "id"), load_csv(open(tickets_new_path), "id")
     )
@@ -201,7 +174,6 @@
     assert diff_tickets["changed"] == []
     assert diff_tickets["columns_added"] == []
     assert diff_tickets["columns_removed"] == []
->>>>>>> c711a09e
 
 
 async def test_get_airport_by_id(ds: postgres.Client):
@@ -661,7 +633,6 @@
     assert res == expected
 
 
-<<<<<<< HEAD
 policies_search_test_data = [
     pytest.param(
         # "What is the fee for extra baggage?"
@@ -719,7 +690,8 @@
 ):
     res = await ds.policies_search(query_embedding, similarity_threshold, top_k)
     assert res == expected
-=======
+
+
 async def test_insert_ticket_failure(ds: postgres.Client):
     with pytest.raises(Exception, match="No seat on this flight."):
         await ds.insert_ticket(
@@ -773,5 +745,4 @@
 ):
     res = await ds.list_tickets(user_id)
     assert len(res) == 1
-    assert res[0] == expected
->>>>>>> c711a09e
+    assert res[0] == expected