# Copyright 2023 Google LLC
#
# Licensed under the Apache License, Version 2.0 (the "License");
# you may not use this file except in compliance with the License.
# You may obtain a copy of the License at
#
#     https://www.apache.org/licenses/LICENSE-2.0
#
# Unless required by applicable law or agreed to in writing, software
# distributed under the License is distributed on an "AS IS" BASIS,
# WITHOUT WARRANTIES OR CONDITIONS OF ANY KIND, either express or implied.
# See the License for the specific language governing permissions and
# limitations under the License.

import csv
from abc import ABC, abstractmethod
from datetime import datetime
from typing import Generic, List, Optional, TypeVar

from google.cloud.storage import Client as StorageClient
from pydantic import BaseModel

import models


class AbstractConfig(ABC):
    kind: str


C = TypeVar("C", bound=AbstractConfig)
T = TypeVar("T", bound=BaseModel)


class classproperty:
    def __init__(self, func):
        self.fget = func

    def __get__(self, instance, owner):
        return self.fget(owner)


class CSVStreamer(Generic[T]):
    read = 0
    done_reading = False

    def __init__(self, bucket, blob_path, max_rows, validator):
        self.file = bucket.blob(blob_path).open("rt", encoding="utf-8")
        self.csv_reader = csv.DictReader(self.file, delimiter=",")
        self.validator = validator
        self.max_rows = max_rows

    def read_next_n(self, n: int) -> List[T]:
        rows = []
        # If max rows is set, default, only fetch up to that
        fetch_count = (
            min(self.max_rows - self.read, n) if self.max_rows is not None else n
        )
        try:
            for _ in range(fetch_count):
                rows.append(next(self.csv_reader))
        except StopIteration:
            # End of file on GCS
            self.done_reading = True
            pass
        self.read = self.read + len(rows)
        # Only read up to max rows
        if self.max_rows is not None and self.read >= self.max_rows:
            self.done_reading = True
        return [self.validator(row) for row in rows]

    def is_done(self):
        return self.done_reading

    def close(self):
        self.file.close()


class Client(ABC, Generic[C]):
    @classproperty
    @abstractmethod
    def kind(cls):
        pass

    @classmethod
    @abstractmethod
    async def create(cls, config: C) -> "Client":
        pass

    async def load_dataset(
<<<<<<< HEAD
        self, airports_ds_path, amenities_ds_path, flights_ds_path, policies_ds_path
    ) -> tuple[
        List[models.Airport],
        List[models.Amenity],
        List[models.Flight],
        List[models.Policy],
    ]:
=======
        self,
        bucket_path,
        airports_ds_path,
        amenities_ds_path,
        flights_blob_path,
        tickets_blob_path,
        seats_blob_path,
        load_all_data=False,
    ) -> tuple[
        List[models.Airport],
        List[models.Amenity],
        CSVStreamer[models.Flight],
        CSVStreamer[models.Ticket],
        CSVStreamer[models.Seat],
    ]:

        storage_client = StorageClient.create_anonymous_client()
        bucket = storage_client.bucket(bucket_path)

>>>>>>> c711a09e
        airports: List[models.Airport] = []
        with open(airports_ds_path, "r") as f:
            reader = csv.DictReader(f, delimiter=",")
            airports = [models.Airport.model_validate(line) for line in reader]

        amenities: list[models.Amenity] = []
        with open(amenities_ds_path, "r") as f:
            reader = csv.DictReader(f, delimiter=",")
            amenities = [models.Amenity.model_validate(line) for line in reader]

<<<<<<< HEAD
        flights: List[models.Flight] = []
        with open(flights_ds_path, "r") as f:
            reader = csv.DictReader(f, delimiter=",")
            flights = [models.Flight.model_validate(line) for line in reader]

        policies: List[models.Policy] = []
        with open(policies_ds_path, "r") as f:
            reader = csv.DictReader(f, delimiter=",")
            policies = [models.Policy.model_validate(line) for line in reader]
        return airports, amenities, flights, policies
=======
        flights_streamer = CSVStreamer[models.Flight](
            bucket,
            flights_blob_path,
            None if load_all_data else 70000,
            models.Flight.model_validate,
        )
        ticket_streamer = CSVStreamer[models.Ticket](
            bucket,
            tickets_blob_path,
            None if load_all_data else 1000,
            models.Ticket.model_validate,
        )
        seats_streamer = CSVStreamer[models.Seat](
            bucket,
            seats_blob_path,
            None if load_all_data else 1000,
            models.Seat.model_validate,
        )

        return airports, amenities, flights_streamer, ticket_streamer, seats_streamer
>>>>>>> c711a09e

    async def export_dataset(
        self,
        airports,
        amenities,
        flights,
<<<<<<< HEAD
        policies,
        airports_new_path,
        amenities_new_path,
        flights_new_path,
        policies_new_path,
=======
        tickets,
        seats,
        airports_new_path,
        amenities_new_path,
        flights_new_path,
        tickets_new_path,
        seats_new_path,
>>>>>>> c711a09e
    ) -> None:
        with open(airports_new_path, "w") as f:
            col_names = ["id", "iata", "name", "city", "country"]
            writer = csv.DictWriter(f, col_names, delimiter=",")
            writer.writeheader()
            for a in airports:
                writer.writerow(a.model_dump())

        with open(amenities_new_path, "w") as f:
            col_names = [
                "id",
                "name",
                "description",
                "location",
                "terminal",
                "category",
                "hour",
                "sunday_start_hour",
                "sunday_end_hour",
                "monday_start_hour",
                "monday_end_hour",
                "tuesday_start_hour",
                "tuesday_end_hour",
                "wednesday_start_hour",
                "wednesday_end_hour",
                "thursday_start_hour",
                "thursday_end_hour",
                "friday_start_hour",
                "friday_end_hour",
                "saturday_start_hour",
                "saturday_end_hour",
                "content",
                "embedding",
            ]
            writer = csv.DictWriter(f, col_names, delimiter=",")
            writer.writeheader()
            for a in amenities:
                writer.writerow(a.model_dump())

        with open(flights_new_path, "w") as f:
            col_names = [
                "id",
                "airline",
                "flight_number",
                "departure_airport",
                "arrival_airport",
                "departure_time",
                "arrival_time",
                "departure_gate",
                "arrival_gate",
            ]
            writer = csv.DictWriter(f, col_names, delimiter=",")
            writer.writeheader()
            for fl in flights:
                writer.writerow(fl.model_dump())

<<<<<<< HEAD
        with open(policies_new_path, "w") as f:
            col_names = [
                "id",
                "content",
                "embedding",
            ]
            writer = csv.DictWriter(f, col_names, delimiter=",")
            writer.writeheader()
            for p in policies:
                writer.writerow(p.model_dump())
=======
        with open(tickets_new_path, "w") as t:
            col_names = [
                "id",
                "user_id",
                "user_name",
                "user_email",
                "airline",
                "flight_number",
                "departure_airport",
                "arrival_airport",
                "departure_time",
                "arrival_time",
                "seat_row",
                "seat_letter",
            ]
            writer = csv.DictWriter(t, col_names, delimiter=",")
            writer.writeheader()
            for ti in tickets:
                writer.writerow(ti.model_dump())

        with open(seats_new_path, "w") as s:
            col_names = [
                "flight_id",
                "seat_row",
                "seat_letter",
                "seat_type",
                "seat_class",
                "is_reserved",
                "ticket_id",
            ]
            writer = csv.DictWriter(s, col_names, delimiter=",")
            writer.writeheader()
            for se in seats:
                writer.writerow(se.model_dump())
>>>>>>> c711a09e

    @abstractmethod
    async def initialize_data(
        self,
        airports: list[models.Airport],
        amenities: list[models.Amenity],
<<<<<<< HEAD
        flights: list[models.Flight],
        policies: list[models.Policy],
=======
        flights_streamer: CSVStreamer[models.Flight],
        tickets_streamer: CSVStreamer[models.Ticket],
        seats_streamer: CSVStreamer[models.Seat],
>>>>>>> c711a09e
    ) -> None:
        pass

    @abstractmethod
    async def export_data(
        self,
    ) -> tuple[
        list[models.Airport],
        list[models.Amenity],
        list[models.Flight],
<<<<<<< HEAD
        list[models.Policy],
=======
        list[models.Ticket],
        list[models.Seat],
>>>>>>> c711a09e
    ]:
        pass

    @abstractmethod
    async def get_airport_by_id(self, id: int) -> Optional[models.Airport]:
        raise NotImplementedError("Subclass should implement this!")

    @abstractmethod
    async def get_airport_by_iata(self, iata: str) -> Optional[models.Airport]:
        raise NotImplementedError("Subclass should implement this!")

    @abstractmethod
    async def search_airports(
        self,
        country: Optional[str] = None,
        city: Optional[str] = None,
        name: Optional[str] = None,
    ) -> list[models.Airport]:
        raise NotImplementedError("Subclass should implement this!")

    @abstractmethod
    async def get_amenity(self, id: int) -> Optional[models.Amenity]:
        raise NotImplementedError("Subclass should implement this!")

    @abstractmethod
    async def amenities_search(
        self, query_embedding: list[float], similarity_threshold: float, top_k: int
    ) -> list[models.Amenity]:
        raise NotImplementedError("Subclass should implement this!")

    @abstractmethod
    async def get_flight(self, flight_id: int) -> Optional[models.Flight]:
        raise NotImplementedError("Subclass should implement this!")

    @abstractmethod
    async def search_flights_by_number(
        self,
        airline: str,
        flight_number: str,
    ) -> list[models.Flight]:
        raise NotImplementedError("Subclass should implement this!")

    @abstractmethod
    async def search_flights_by_airports(
        self,
        date,
        departure_airport: Optional[str] = None,
        arrival_airport: Optional[str] = None,
    ) -> list[models.Flight]:
        raise NotImplementedError("Subclass should implement this!")

    @abstractmethod
    async def search_flight_seats(
        self,
        airline: str,
        flight_number: str,
        departure_airport: str,
        departure_time: str,
        seat_row: int | None,
        seat_letter: str | None,
        seat_class: str | None,
        seat_type: str | None,
    ) -> list[models.Seat]:
        raise NotImplementedError("Subclass should implement this!")

    @abstractmethod
    async def insert_ticket(
        self,
        user_id: str,
        user_name: str,
        user_email: str,
        airline: str,
        flight_number: str,
        departure_airport: str,
        arrival_airport: str,
        departure_time: str,
        arrival_time: str,
        seat_row: int | None = None,
        seat_letter: str | None = None,
    ):
        raise NotImplementedError("Subclass should implement this!")

    @abstractmethod
    async def list_tickets(
        self,
        user_id: str,
    ) -> list[models.Ticket]:
        raise NotImplementedError("Subclass should implement this!")

    @abstractmethod
    async def policies_search(
        self, query_embedding: list[float], similarity_threshold: float, top_k: int
    ) -> list[models.Policy]:
        raise NotImplementedError("Subclass should implement this!")

    @abstractmethod
    async def close(self):
        pass


async def create(config: AbstractConfig) -> Client:
    for cls in Client.__subclasses__():
        s = f"{config.kind} == {cls.kind}"
        if config.kind == cls.kind:
            return await cls.create(config)  # type: ignore
    raise TypeError(f"No clients of kind '{config.kind}'")<|MERGE_RESOLUTION|>--- conflicted
+++ resolved
@@ -87,19 +87,11 @@
         pass
 
     async def load_dataset(
-<<<<<<< HEAD
-        self, airports_ds_path, amenities_ds_path, flights_ds_path, policies_ds_path
-    ) -> tuple[
-        List[models.Airport],
-        List[models.Amenity],
-        List[models.Flight],
-        List[models.Policy],
-    ]:
-=======
         self,
         bucket_path,
         airports_ds_path,
         amenities_ds_path,
+        policies_ds_path,
         flights_blob_path,
         tickets_blob_path,
         seats_blob_path,
@@ -107,6 +99,7 @@
     ) -> tuple[
         List[models.Airport],
         List[models.Amenity],
+        List[models.Policy],
         CSVStreamer[models.Flight],
         CSVStreamer[models.Ticket],
         CSVStreamer[models.Seat],
@@ -115,7 +108,6 @@
         storage_client = StorageClient.create_anonymous_client()
         bucket = storage_client.bucket(bucket_path)
 
->>>>>>> c711a09e
         airports: List[models.Airport] = []
         with open(airports_ds_path, "r") as f:
             reader = csv.DictReader(f, delimiter=",")
@@ -126,18 +118,11 @@
             reader = csv.DictReader(f, delimiter=",")
             amenities = [models.Amenity.model_validate(line) for line in reader]
 
-<<<<<<< HEAD
-        flights: List[models.Flight] = []
-        with open(flights_ds_path, "r") as f:
-            reader = csv.DictReader(f, delimiter=",")
-            flights = [models.Flight.model_validate(line) for line in reader]
-
         policies: List[models.Policy] = []
         with open(policies_ds_path, "r") as f:
             reader = csv.DictReader(f, delimiter=",")
             policies = [models.Policy.model_validate(line) for line in reader]
-        return airports, amenities, flights, policies
-=======
+
         flights_streamer = CSVStreamer[models.Flight](
             bucket,
             flights_blob_path,
@@ -157,29 +142,29 @@
             models.Seat.model_validate,
         )
 
-        return airports, amenities, flights_streamer, ticket_streamer, seats_streamer
->>>>>>> c711a09e
+        return (
+            airports,
+            amenities,
+            policies,
+            flights_streamer,
+            ticket_streamer,
+            seats_streamer,
+        )
 
     async def export_dataset(
         self,
         airports,
         amenities,
+        policies,
         flights,
-<<<<<<< HEAD
-        policies,
-        airports_new_path,
-        amenities_new_path,
-        flights_new_path,
-        policies_new_path,
-=======
         tickets,
         seats,
         airports_new_path,
         amenities_new_path,
+        policies_new_path,
         flights_new_path,
         tickets_new_path,
         seats_new_path,
->>>>>>> c711a09e
     ) -> None:
         with open(airports_new_path, "w") as f:
             col_names = ["id", "iata", "name", "city", "country"]
@@ -236,7 +221,6 @@
             for fl in flights:
                 writer.writerow(fl.model_dump())
 
-<<<<<<< HEAD
         with open(policies_new_path, "w") as f:
             col_names = [
                 "id",
@@ -247,7 +231,7 @@
             writer.writeheader()
             for p in policies:
                 writer.writerow(p.model_dump())
-=======
+
         with open(tickets_new_path, "w") as t:
             col_names = [
                 "id",
@@ -282,21 +266,17 @@
             writer.writeheader()
             for se in seats:
                 writer.writerow(se.model_dump())
->>>>>>> c711a09e
 
     @abstractmethod
     async def initialize_data(
         self,
         airports: list[models.Airport],
         amenities: list[models.Amenity],
-<<<<<<< HEAD
-        flights: list[models.Flight],
         policies: list[models.Policy],
-=======
         flights_streamer: CSVStreamer[models.Flight],
         tickets_streamer: CSVStreamer[models.Ticket],
         seats_streamer: CSVStreamer[models.Seat],
->>>>>>> c711a09e
+        stream_limit: int = 10000
     ) -> None:
         pass
 
@@ -306,13 +286,10 @@
     ) -> tuple[
         list[models.Airport],
         list[models.Amenity],
+        list[models.Policy],
         list[models.Flight],
-<<<<<<< HEAD
-        list[models.Policy],
-=======
         list[models.Ticket],
         list[models.Seat],
->>>>>>> c711a09e
     ]:
         pass
 
